--- conflicted
+++ resolved
@@ -38,22 +38,13 @@
 
 //-----------------------------------------------------------------------------
 
-<<<<<<< HEAD
-vss ('./php/Exchange.php',                   /\$version \= \'[^\']+\'/, "$version = '")
-vss ('./php/Exchange.php',                   /VERSION \= \'[^\']+\'/, "VERSION = '")
-vss ('./ccxt.js',                            /const version \= \'[^\']+\'/, "const version = '")
-vss ('./python/ccxt/__init__.py',            /\_\_version\_\_ \= \'[^\']+\'/, "__version__ = '")
-vss ('./python/ccxt/async/__init__.py',      /\_\_version\_\_ \= \'[^\']+\'/, "__version__ = '")
-vss ('./python/ccxt/base/exchange.py',       /\_\_version\_\_ \= \'[^\']+\'/, "__version__ = '")
-vss ('./python/ccxt/async/base/exchange.py', /\_\_version\_\_ \= \'[^\']+\'/, "__version__ = '")
-=======
 vss ('./php/Exchange.php',                           /\$version \= \'[^\']+\'/, "$version = '")
+vss ('./php/Exchange.php',                           /VERSION \= \'[^\']+\'/, "VERSION = '")
 vss ('./ccxt.js',                                    /const version \= \'[^\']+\'/, "const version = '")
 vss ('./python/ccxt/__init__.py',                    /\_\_version\_\_ \= \'[^\']+\'/, "__version__ = '")
 vss ('./python/ccxt/async_support/__init__.py',      /\_\_version\_\_ \= \'[^\']+\'/, "__version__ = '")
 vss ('./python/ccxt/base/exchange.py',               /\_\_version\_\_ \= \'[^\']+\'/, "__version__ = '")
 vss ('./python/ccxt/async_support/base/exchange.py', /\_\_version\_\_ \= \'[^\']+\'/, "__version__ = '")
->>>>>>> cf0a1927
 
 //-----------------------------------------------------------------------------
 
