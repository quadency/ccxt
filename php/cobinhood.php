<?php

namespace ccxt;

// PLEASE DO NOT EDIT THIS FILE, IT IS GENERATED AND WILL BE OVERWRITTEN:
// https://github.com/ccxt/ccxt/blob/master/CONTRIBUTING.md#how-to-contribute-code

use Exception as Exception; // a common import

class cobinhood extends Exchange {

    public function describe () {
        return array_replace_recursive (parent::describe (), array (
            'id' => 'cobinhood',
            'name' => 'COBINHOOD',
            'countries' => array ( 'TW' ),
            'rateLimit' => 1000 / 10,
            'version' => 'v1',
            'has' => array (
                'fetchCurrencies' => true,
                'fetchTickers' => true,
                'fetchOHLCV' => true,
                'fetchOpenOrders' => true,
                'fetchClosedOrders' => true,
                'fetchOrderTrades' => true,
                'fetchOrder' => true,
                'fetchDepositAddress' => true,
                'createDepositAddress' => true,
                'fetchDeposits' => true,
                'fetchWithdrawals' => true,
                'withdraw' => false,
                'fetchMyTrades' => true,
                'editOrder' => true,
            ),
            'requiredCredentials' => array (
                'apiKey' => true,
                'secret' => false,
            ),
            'timeframes' => array (
                // the first two don't seem to work at all
                '1m' => '1m',
                '5m' => '5m',
                '15m' => '15m',
                '30m' => '30m',
                '1h' => '1h',
                '3h' => '3h',
                '6h' => '6h',
                '12h' => '12h',
                '1d' => '1D',
                '1w' => '7D',
                '2w' => '14D',
                '1M' => '1M',
            ),
            'urls' => array (
                'logo' => 'https://user-images.githubusercontent.com/1294454/35755576-dee02e5c-0878-11e8-989f-1595d80ba47f.jpg',
                'api' => 'https://api.cobinhood.com',
                'www' => 'https://cobinhood.com',
                'doc' => 'https://cobinhood.github.io/api-public',
            ),
            'api' => array (
                'system' => array (
                    'get' => array (
                        'info',
                        'time',
                        'messages',
                        'messages/{message_id}',
                    ),
                ),
                'admin' => array (
                    'get' => array (
                        'system/messages',
                        'system/messages/{message_id}',
                    ),
                    'post' => array (
                        'system/messages',
                    ),
                    'patch' => array (
                        'system/messages/{message_id}',
                    ),
                    'delete' => array (
                        'system/messages/{message_id}',
                    ),
                ),
                'public' => array (
                    'get' => array (
                        'market/tickers',
                        'market/currencies',
                        'market/trading_pairs',
                        'market/orderbooks/{trading_pair_id}',
                        'market/stats',
                        'market/tickers/{trading_pair_id}',
                        'market/trades/{trading_pair_id}',
                        'chart/candles/{trading_pair_id}',
                    ),
                ),
                'private' => array (
                    'get' => array (
                        'trading/orders/{order_id}',
                        'trading/orders/{order_id}/trades',
                        'trading/orders',
                        'trading/order_history',
                        'trading/trades',
                        'trading/trades/{trade_id}',
                        'trading/volume',
                        'wallet/balances',
                        'wallet/ledger',
                        'wallet/generic_deposits',
                        'wallet/generic_deposits/{generic_deposit_id}',
                        'wallet/generic_withdrawals',
                        'wallet/generic_withdrawals/{generic_withdrawal_id}',
                        // older endpoints
                        'wallet/deposit_addresses',
                        'wallet/withdrawal_addresses',
                        'wallet/withdrawals/{withdrawal_id}',
                        'wallet/withdrawals',
                        'wallet/deposits/{deposit_id}',
                        'wallet/deposits',
                    ),
                    'post' => array (
                        'trading/orders',
                        // older endpoints
                        'wallet/deposit_addresses',
                        'wallet/withdrawal_addresses',
                        'wallet/withdrawals',
                    ),
                    'put' => array (
                        'trading/orders/{order_id}',
                    ),
                    'delete' => array (
                        'trading/orders/{order_id}',
                    ),
                ),
            ),
            'fees' => array (
                'trading' => array (
                    'maker' => 0.0,
                    'taker' => 0.0,
                ),
            ),
            'precision' => array (
                'amount' => 8,
                'price' => 8,
            ),
            'exceptions' => array (
                'insufficient_balance' => '\\ccxt\\InsufficientFunds',
                'invalid_order_size' => '\\ccxt\\InvalidOrder',
                'invalid_nonce' => '\\ccxt\\InvalidNonce',
                'unauthorized_scope' => '\\ccxt\\PermissionDenied',
            ),
            'commonCurrencies' => array (
                'SMT' => 'SocialMedia.Market',
                'MTN' => 'Motion Token',
            ),
        ));
    }

    public function fetch_currencies ($params = array ()) {
        $response = $this->publicGetMarketCurrencies ($params);
        $currencies = $response['result']['currencies'];
        $result = array ();
        for ($i = 0; $i < count ($currencies); $i++) {
            $currency = $currencies[$i];
            $id = $currency['currency'];
            $code = $this->common_currency_code($id);
            $minUnit = $this->safe_float($currency, 'min_unit');
            $result[$code] = array (
                'id' => $id,
                'code' => $code,
                'name' => $currency['name'],
                'active' => true,
                'fiat' => false,
                'precision' => $this->precision_from_string($currency['min_unit']),
                'limits' => array (
                    'amount' => array (
                        'min' => $minUnit,
                        'max' => null,
                    ),
                    'price' => array (
                        'min' => $minUnit,
                        'max' => null,
                    ),
                    'deposit' => array (
                        'min' => $minUnit,
                        'max' => null,
                    ),
                    'withdraw' => array (
                        'min' => $minUnit,
                        'max' => null,
                    ),
                ),
                'funding' => array (
                    'withdraw' => array (
                        'fee' => $this->safe_float($currency, 'withdrawal_fee'),
                    ),
                    'deposit' => array (
                        'fee' => $this->safe_float($currency, 'deposit_fee'),
                    ),
                ),
                'info' => $currency,
            );
        }
        return $result;
    }

    public function fetch_markets () {
        $response = $this->publicGetMarketTradingPairs ();
        $markets = $response['result']['trading_pairs'];
        $result = array ();
        for ($i = 0; $i < count ($markets); $i++) {
            $market = $markets[$i];
            $id = $market['id'];
            list ($baseId, $quoteId) = explode ('-', $id);
            $base = $this->common_currency_code($baseId);
            $quote = $this->common_currency_code($quoteId);
            $symbol = $base . '/' . $quote;
            $precision = array (
                'amount' => 8,
                'price' => $this->precision_from_string($market['quote_increment']),
            );
            $active = $this->safe_value($market, 'is_active', true);
            $result[] = array (
                'id' => $id,
                'symbol' => $symbol,
                'base' => $base,
                'quote' => $quote,
                'baseId' => $baseId,
                'quoteId' => $quoteId,
                'active' => $active,
                'precision' => $precision,
                'limits' => array (
                    'amount' => array (
                        'min' => $this->safe_float($market, 'base_min_size'),
                        'max' => $this->safe_float($market, 'base_max_size'),
                    ),
                    'price' => array (
                        'min' => null,
                        'max' => null,
                    ),
                    'cost' => array (
                        'min' => null,
                        'max' => null,
                    ),
                ),
                'info' => $market,
            );
        }
        return $result;
    }

    public function parse_ticker ($ticker, $market = null) {
        $symbol = null;
        if ($market === null) {
            $marketId = $this->safe_string($ticker, 'trading_pair_id');
            if (is_array ($this->markets_by_id) && array_key_exists ($marketId, $this->markets_by_id)) {
                $market = $this->markets_by_id[$marketId];
            } else {
                list ($baseId, $quoteId) = explode ('-', $marketId);
                $base = $this->common_currency_code($baseId);
                $quote = $this->common_currency_code($quoteId);
                $symbol = $base . '/' . $quote;
            }
        }
        if ($market !== null)
            $symbol = $market['symbol'];
        $timestamp = $this->safe_integer($ticker, 'timestamp');
        $last = $this->safe_float($ticker, 'last_trade_price');
        return array (
            'symbol' => $symbol,
            'timestamp' => $timestamp,
            'datetime' => $this->iso8601 ($timestamp),
            'high' => $this->safe_float($ticker, '24h_high'),
            'low' => $this->safe_float($ticker, '24h_low'),
            'bid' => $this->safe_float($ticker, 'highest_bid'),
            'bidVolume' => null,
            'ask' => $this->safe_float($ticker, 'lowest_ask'),
            'askVolume' => null,
            'vwap' => null,
            'open' => null,
            'close' => $last,
            'last' => $last,
            'previousClose' => null,
            'change' => $this->safe_float($ticker, 'percentChanged24hr'),
            'percentage' => null,
            'average' => null,
            'baseVolume' => $this->safe_float($ticker, '24h_volume'),
            'quoteVolume' => $this->safe_float($ticker, 'quote_volume'),
            'info' => $ticker,
        );
    }

    public function fetch_ticker ($symbol, $params = array ()) {
        $this->load_markets();
        $market = $this->market ($symbol);
        $response = $this->publicGetMarketTickersTradingPairId (array_merge (array (
            'trading_pair_id' => $market['id'],
        ), $params));
        $ticker = $response['result']['ticker'];
        return $this->parse_ticker($ticker, $market);
    }

    public function fetch_tickers ($symbols = null, $params = array ()) {
        $this->load_markets();
        $response = $this->publicGetMarketTickers ($params);
        $tickers = $response['result']['tickers'];
        $result = array ();
        for ($i = 0; $i < count ($tickers); $i++) {
            $result[] = $this->parse_ticker($tickers[$i]);
        }
        return $this->index_by($result, 'symbol');
    }

    public function fetch_order_book ($symbol, $limit = null, $params = array ()) {
        $this->load_markets();
        $request = array (
            'trading_pair_id' => $this->market_id($symbol),
        );
        if ($limit !== null)
            $request['limit'] = $limit; // 100
        $response = $this->publicGetMarketOrderbooksTradingPairId (array_merge ($request, $params));
        return $this->parse_order_book($response['result']['orderbook'], null, 'bids', 'asks', 0, 2);
    }

    public function parse_trade ($trade, $market = null) {
        $symbol = null;
        if ($market)
            $symbol = $market['symbol'];
        $timestamp = $trade['timestamp'];
        $price = $this->safe_float($trade, 'price');
        $amount = $this->safe_float($trade, 'size');
        $cost = $price * $amount;
        $side = ($trade['maker_side'] === 'bid') ? 'sell' : 'buy';
        return array (
            'info' => $trade,
            'timestamp' => $timestamp,
            'datetime' => $this->iso8601 ($timestamp),
            'symbol' => $symbol,
            'id' => $trade['id'],
            'order' => null,
            'type' => null,
            'side' => $side,
            'price' => $price,
            'amount' => $amount,
            'cost' => $cost,
            'fee' => null,
        );
    }

    public function fetch_trades ($symbol, $since = null, $limit = 50, $params = array ()) {
        $this->load_markets();
        $market = $this->market ($symbol);
        $response = $this->publicGetMarketTradesTradingPairId (array_merge (array (
            'trading_pair_id' => $market['id'],
            'limit' => $limit, // default 20, but that seems too little
        ), $params));
        $trades = $response['result']['trades'];
        return $this->parse_trades($trades, $market, $since, $limit);
    }

    public function parse_ohlcv ($ohlcv, $market = null, $timeframe = '5m', $since = null, $limit = null) {
        return [
            // they say that timestamps are Unix Timestamps in seconds, but in fact those are milliseconds
            $ohlcv['timestamp'],
            floatval ($ohlcv['open']),
            floatval ($ohlcv['high']),
            floatval ($ohlcv['low']),
            floatval ($ohlcv['close']),
            floatval ($ohlcv['volume']),
        ];
    }

    public function fetch_ohlcv ($symbol, $timeframe = '1m', $since = null, $limit = null, $params = array ()) {
        $this->load_markets();
        $market = $this->market ($symbol);
        //
        // they say in their docs that end_time defaults to current server time
        // but if you don't specify it, their range limits does not allow you to query anything
        //
        // they also say that start_time defaults to 0,
        // but most calls fail if you do not specify any of end_time
        //
        // to make things worse, their docs say it should be a Unix Timestamp
        // but with seconds it fails, so we set milliseconds (somehow it works that way)
        //
        $endTime = $this->milliseconds ();
        $request = array (
            'trading_pair_id' => $market['id'],
            'timeframe' => $this->timeframes[$timeframe],
            'end_time' => $endTime,
        );
        if ($since !== null)
            $request['start_time'] = $since;
        $response = $this->publicGetChartCandlesTradingPairId (array_merge ($request, $params));
        $ohlcv = $response['result']['candles'];
        return $this->parse_ohlcvs($ohlcv, $market, $timeframe, $since, $limit);
    }

    public function fetch_balance ($params = array ()) {
        $this->load_markets();
        $response = $this->privateGetWalletBalances ($params);
        $result = array ( 'info' => $response );
        $balances = $response['result']['balances'];
        for ($i = 0; $i < count ($balances); $i++) {
            $balance = $balances[$i];
            $currency = $balance['currency'];
            if (is_array ($this->currencies_by_id) && array_key_exists ($currency, $this->currencies_by_id))
                $currency = $this->currencies_by_id[$currency]['code'];
            $account = array (
                'used' => floatval ($balance['on_order']),
                'total' => floatval ($balance['total']),
            );
            $account['free'] = floatval ($account['total'] - $account['used']);
            $result[$currency] = $account;
        }
        return $this->parse_balance($result);
    }

    public function parse_order_status ($status) {
        $statuses = array (
            'filled' => 'closed',
            'rejected' => 'closed',
            'partially_filled' => 'open',
            'pending_cancellation' => 'open',
            'pending_modification' => 'open',
            'open' => 'open',
            'new' => 'open',
            'queued' => 'open',
            'cancelled' => 'canceled',
            'triggered' => 'triggered',
        );
        if (is_array ($statuses) && array_key_exists ($status, $statuses))
            return $statuses[$status];
        return $status;
    }

    public function parse_order ($order, $market = null) {
        //
        //     {
        //         'completed_at' => None,
        //         'eq_price' => '0',
        //         'filled' => '0',
        //         'id' => '88426800-beae-4407-b4a1-f65cef693542',
        //         'price' => '0.00000507',
        //         'side' => 'bid',
        //         'size' => '3503.6489',
        //         'source' => 'exchange',
        //         'state' => 'open',
        //         'timestamp' => 1535258403597,
        //         'trading_pair_id' => 'ACT-BTC',
        //         'type' => 'limit',
        //     }
        //
        $symbol = null;
        if ($market === null) {
            $marketId = $this->safe_string_2($order, 'trading_pair', 'trading_pair_id');
            $market = $this->safe_value($this->markets_by_id, $marketId);
        }
        if ($market !== null)
            $symbol = $market['symbol'];
        $timestamp = $this->safe_integer($order, 'timestamp');
        $price = $this->safe_float($order, 'price');
        $average = $this->safe_float($order, 'eq_price');
        $amount = $this->safe_float($order, 'size');
        $filled = $this->safe_float($order, 'filled');
        $remaining = null;
        $cost = null;
        if ($filled !== null && $average !== null) {
            $cost = $average * $filled;
        } else if ($average !== null) {
            $cost = $average * $amount;
        }
        if ($amount !== null) {
            if ($filled !== null) {
                $remaining = $amount - $filled;
            }
        }
        $status = $this->parse_order_status($this->safe_string($order, 'state'));
        $side = $this->safe_string($order, 'side');
        if ($side === 'bid') {
            $side = 'buy';
        } else if ($side === 'ask') {
            $side = 'sell';
        }
        return array (
            'id' => $this->safe_string($order, 'id'),
            'datetime' => $this->iso8601 ($timestamp),
            'timestamp' => $timestamp,
            'lastTradeTimestamp' => null,
            'status' => $status,
            'symbol' => $symbol,
            'type' => $this->safe_string($order, 'type'), // $market, limit, stop, stop_limit, trailing_stop, fill_or_kill
            'side' => $side,
            'price' => $price,
            'cost' => $cost,
            'average' => $average,
            'amount' => $amount,
            'filled' => $filled,
            'remaining' => $remaining,
            'trades' => null,
            'fee' => null,
            'info' => $order,
        );
    }

    public function create_order ($symbol, $type, $side, $amount, $price = null, $params = array ()) {
        $this->load_markets();
        $market = $this->market ($symbol);
        $side = ($side === 'sell') ? 'ask' : 'bid';
        $request = array (
            'trading_pair_id' => $market['id'],
            'type' => $type, // $market, limit, stop, stop_limit
            'side' => $side,
            'size' => $this->amount_to_precision($symbol, $amount),
        );
        if ($type !== 'market')
            $request['price'] = $this->price_to_precision($symbol, $price);
        $response = $this->privatePostTradingOrders (array_merge ($request, $params));
        $order = $this->parse_order($response['result']['order'], $market);
        $id = $order['id'];
        $this->orders[$id] = $order;
        return $order;
    }

    public function edit_order ($id, $symbol, $type, $side, $amount, $price, $params = array ()) {
        $response = $this->privatePutTradingOrdersOrderId (array_merge (array (
            'order_id' => $id,
            'price' => $this->price_to_precision($symbol, $price),
<<<<<<< HEAD
            'size' => $this->amountToString ($symbol, $amount),
=======
            'size' => $this->amount_to_precision($symbol, $amount),
>>>>>>> 77cffd12
        ), $params));
        return $this->parse_order(array_merge ($response, array (
            'id' => $id,
        )));
    }

    public function cancel_order ($id, $symbol = null, $params = array ()) {
        $response = $this->privateDeleteTradingOrdersOrderId (array_merge (array (
            'order_id' => $id,
        ), $params));
        return $this->parse_order(array_merge ($response, array (
            'id' => $id,
        )));
    }

    public function fetch_order ($id, $symbol = null, $params = array ()) {
        $this->load_markets();
        $response = $this->privateGetTradingOrdersOrderId (array_merge (array (
            'order_id' => (string) $id,
        ), $params));
        return $this->parse_order($response['result']['order']);
    }

    public function fetch_open_orders ($symbol = null, $since = null, $limit = null, $params = array ()) {
        $this->load_markets();
        $result = $this->privateGetTradingOrders ($params);
        $orders = $this->parse_orders($result['result']['orders'], null, $since, $limit);
        if ($symbol !== null)
            return $this->filter_by_symbol($orders, $symbol);
        return $orders;
    }

    public function fetch_order_trades ($id, $symbol = null, $since = null, $limit = null, $params = array ()) {
        $this->load_markets();
        $response = $this->privateGetTradingOrdersOrderIdTrades (array_merge (array (
            'order_id' => $id,
        ), $params));
        $market = ($symbol === null) ? null : $this->market ($symbol);
        return $this->parse_trades($response['result']['trades'], $market);
    }

    public function fetch_my_trades ($symbol = null, $since = null, $limit = null, $params = array ()) {
        $this->load_markets();
        $market = $this->market ($symbol);
        $request = array ();
        if ($symbol !== null) {
            $request['trading_pair_id'] = $market['id'];
        }
        $response = $this->privateGetTradingTrades (array_merge ($request, $params));
        return $this->parse_trades($response['result']['trades'], $market, $since, $limit);
    }

    public function create_deposit_address ($code, $params = array ()) {
        $this->load_markets();
        $currency = $this->currency ($code);
        $response = $this->privatePostWalletDepositAddresses (array (
            'currency' => $currency['id'],
        ));
        $address = $this->safe_string($response['result']['deposit_address'], 'address');
        $this->check_address($address);
        return array (
            'currency' => $code,
            'address' => $address,
            'info' => $response,
        );
    }

    public function fetch_deposit_address ($code, $params = array ()) {
        $this->load_markets();
        $currency = $this->currency ($code);
        $response = $this->privateGetWalletDepositAddresses (array_merge (array (
            'currency' => $currency['id'],
        ), $params));
        //
        //     { success =>    true,
        //        result => { deposit_addresses => array ( {       $address => "abcdefg",
        //                                         blockchain_id => "eosio",
        //                                            created_at =>  1536768050235,
        //                                              $currency => "EOS",
        //                                                  memo => "12345678",
        //                                                  type => "exchange"      } ) } }
        //
        $addresses = $this->safe_value($response['result'], 'deposit_addresses', array ());
        $address = null;
        $tag = null;
        if (strlen ($addresses) > 0) {
            $address = $this->safe_string($addresses[0], 'address');
            $tag = $this->safe_string_2($addresses[0], 'memo', 'tag');
        }
        $this->check_address($address);
        return array (
            'currency' => $code,
            'address' => $address,
            'tag' => $tag,
            'info' => $response,
        );
    }

    public function withdraw ($code, $amount, $address, $params = array ()) {
        $this->load_markets();
        $currency = $this->currency ($code);
        $response = $this->privatePostWalletWithdrawals (array_merge (array (
            'currency' => $currency['id'],
            'amount' => $amount,
            'address' => $address,
        ), $params));
        return array (
            'id' => $response['result']['withdrawal_id'],
            'info' => $response,
        );
    }

    public function fetch_deposits ($code = null, $since = null, $limit = null, $params = array ()) {
        $this->load_markets();
        if ($code === null) {
            throw new ExchangeError ($this->id . ' fetchDeposits() requires a $currency $code arguemnt');
        }
        $currency = $this->currency ($code);
        $request = array (
            'currency' => $currency['id'],
        );
        $response = $this->privateGetWalletDeposits (array_merge ($request, $params));
        return $this->parseTransactions ($response['result']['deposits'], $currency);
    }

    public function fetch_withdrawals ($code = null, $since = null, $limit = null, $params = array ()) {
        $this->load_markets();
        if ($code === null) {
            throw new ExchangeError ($this->id . ' fetchWithdrawals() requires a $currency $code arguemnt');
        }
        $currency = $this->currency ($code);
        $request = array (
            'currency' => $currency['id'],
        );
        $response = $this->privateGetWalletWithdrawals (array_merge ($request, $params));
        return $this->parseTransactions ($response['result']['withdrawals'], $currency);
    }

    public function parse_transaction_status ($status) {
        $statuses = array (
            'tx_pending_two_factor_auth' => 'pending',
            'tx_pending_email_auth' => 'pending',
            'tx_pending_approval' => 'pending',
            'tx_approved' => 'pending',
            'tx_processing' => 'pending',
            'tx_pending' => 'pending',
            'tx_sent' => 'pending',
            'tx_cancelled' => 'canceled',
            'tx_timeout' => 'failed',
            'tx_invalid' => 'failed',
            'tx_rejected' => 'failed',
            'tx_confirmed' => 'ok',
        );
        return (is_array ($statuses) && array_key_exists ($status, $statuses)) ? $statuses[$status] : $status;
    }

    public function parse_transaction ($transaction, $currency = null) {
        $timestamp = $this->safe_integer($transaction, 'created_at');
        $code = null;
        if ($currency === null) {
            $currencyId = $this->safe_string($transaction, 'currency');
            if (is_array ($this->currencies_by_id) && array_key_exists ($currencyId, $this->currencies_by_id)) {
                $currency = $this->currencies_by_id[$currencyId];
            } else {
                $code = $this->common_currency_code($currencyId);
            }
        }
        if ($currency !== null) {
            $code = $currency['code'];
        }
        $id = null;
        $withdrawalId = $this->safe_string($transaction, 'withdrawal_id');
        $depositId = $this->safe_string($transaction, 'deposit_id');
        $type = null;
        $address = null;
        if ($withdrawalId !== null) {
            $type = 'withdrawal';
            $id = $withdrawalId;
            $address = $this->safe_string($transaction, 'to_address');
        } else if ($depositId !== null) {
            $type = 'deposit';
            $id = $depositId;
            $address = $this->safe_string($transaction, 'from_address');
        }
        $additionalInfo = $this->safe_value($transaction, 'additional_info', array ());
        $tag = $this->safe_string($additionalInfo, 'memo');
        return array (
            'info' => $transaction,
            'id' => $id,
            'txid' => $this->safe_string($transaction, 'txhash'),
            'timestamp' => $timestamp,
            'datetime' => $this->iso8601 ($timestamp),
            'address' => $address,
            'tag' => $tag, // refix it properly
            'type' => $type,
            'amount' => $this->safe_float($transaction, 'amount'),
            'currency' => $code,
            'status' => $this->parse_transaction_status ($transaction['status']),
            'updated' => null,
            'fee' => array (
                'cost' => $this->safe_float($transaction, 'fee'),
                'rate' => null,
            ),
        );
    }

    public function sign ($path, $api = 'public', $method = 'GET', $params = array (), $headers = null, $body = null) {
        $url = $this->urls['api'] . '/' . $this->version . '/' . $this->implode_params($path, $params);
        $query = $this->omit ($params, $this->extract_params($path));
        $headers = array ();
        if ($api === 'private') {
            $this->check_required_credentials();
            // $headers['device_id'] = $this->apiKey;
            $headers['nonce'] = (string) $this->nonce ();
            $headers['Authorization'] = $this->apiKey;
        }
        if ($method === 'GET') {
            $query = $this->urlencode ($query);
            if (strlen ($query))
                $url .= '?' . $query;
        } else {
            $headers['Content-type'] = 'application/json; charset=UTF-8';
            $body = $this->json ($query);
        }
        return array ( 'url' => $url, 'method' => $method, 'body' => $body, 'headers' => $headers );
    }

    public function handle_errors ($code, $reason, $url, $method, $headers, $body) {
        if ($code < 400 || $code >= 600) {
            return;
        }
        if ($body[0] !== '{') {
            throw new ExchangeError ($this->id . ' ' . $body);
        }
        $response = json_decode ($body, $as_associative_array = true);
        $feedback = $this->id . ' ' . $this->json ($response);
        $errorCode = $this->safe_value($response['error'], 'error_code');
        if ($method === 'DELETE' || $method === 'GET') {
            if ($errorCode === 'parameter_error') {
                if (mb_strpos ($url, 'trading/orders/') !== false) {
                    // Cobinhood returns vague "parameter_error" on fetchOrder() and cancelOrder() calls
                    // for invalid order IDs as well as orders that are not "open"
                    throw new InvalidOrder ($feedback);
                }
            }
        }
        $exceptions = $this->exceptions;
        if (is_array ($exceptions) && array_key_exists ($errorCode, $exceptions)) {
            throw new $exceptions[$errorCode] ($feedback);
        }
        throw new ExchangeError ($feedback);
    }

    public function nonce () {
        return $this->milliseconds ();
    }
}<|MERGE_RESOLUTION|>--- conflicted
+++ resolved
@@ -524,11 +524,7 @@
         $response = $this->privatePutTradingOrdersOrderId (array_merge (array (
             'order_id' => $id,
             'price' => $this->price_to_precision($symbol, $price),
-<<<<<<< HEAD
-            'size' => $this->amountToString ($symbol, $amount),
-=======
             'size' => $this->amount_to_precision($symbol, $amount),
->>>>>>> 77cffd12
         ), $params));
         return $this->parse_order(array_merge ($response, array (
             'id' => $id,
