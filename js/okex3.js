'use strict';

//  ---------------------------------------------------------------------------

const Exchange = require ('./base/Exchange');
const { ExchangeError, ExchangeNotAvailable, ArgumentsRequired, BadRequest, AccountSuspended, InvalidAddress, PermissionDenied, DDoSProtection, InsufficientFunds, InvalidNonce, CancelPending, InvalidOrder, OrderNotFound, AuthenticationError, RequestTimeout, NotSupported, BadSymbol } = require ('./base/errors');

//  ---------------------------------------------------------------------------

module.exports = class okex3 extends Exchange {
    describe () {
        return this.deepExtend (super.describe (), {
            'id': 'okex3',
            'name': 'OKEX',
            'countries': [ 'CN', 'US' ],
            'version': 'v3',
            'rateLimit': 1000, // up to 3000 requests per 5 minutes ≈ 600 requests per minute ≈ 10 requests per second ≈ 100 ms
            'has': {
                'CORS': false,
                'fetchOHLCV': true,
                'fetchOrder': true,
                'fetchOrders': false,
                'fetchOpenOrders': true,
                'fetchClosedOrders': true,
                'fetchCurrencies': false, // see below
                'fetchDeposits': true,
                'fetchWithdrawals': true,
                'fetchTime': true,
                'fetchTransactions': false,
                'fetchMyTrades': false, // they don't have it
                'fetchDepositAddress': true,
                'fetchOrderTrades': true,
                'fetchTickers': true,
                'fetchLedger': true,
                'withdraw': true,
                'futures': true,
            },
            'timeframes': {
                '1m': '60',
                '3m': '180',
                '5m': '300',
                '15m': '900',
                '30m': '1800',
                '1h': '3600',
                '2h': '7200',
                '4h': '14400',
                '6h': '21600',
                '12h': '43200',
                '1d': '86400',
                '1w': '604800',
            },
            'urls': {
                'logo': 'https://user-images.githubusercontent.com/1294454/32552768-0d6dd3c6-c4a6-11e7-90f8-c043b64756a7.jpg',
                'api': 'https://www.okex.com',
                'www': 'https://www.okex.com',
                'doc': 'https://www.okex.com/docs/en/',
                'fees': 'https://www.okex.com/pages/products/fees.html',
            },
            'api': {
                'general': {
                    'get': [
                        'time',
                    ],
                },
                'account': {
                    'get': [
                        'currencies',
                        'wallet',
                        'wallet/{currency}',
                        'withdrawal/fee',
                        'withdrawal/history',
                        'withdrawal/history/{currency}',
                        'ledger',
                        'deposit/address',
                        'deposit/history',
                        'deposit/history/{currency}',
                    ],
                    'post': [
                        'transfer',
                        'withdrawal',
                    ],
                },
                'spot': {
                    'get': [
                        'accounts',
                        'accounts/{currency}',
                        'accounts/{currency}/ledger',
                        'orders',
                        'orders_pending',
                        'orders/{order_id}',
                        'orders/{client_oid}',
                        'fills',
                        'algo',
                        // public
                        'instruments',
                        'instruments/{instrument_id}/book',
                        'instruments/ticker',
                        'instruments/{instrument_id}/ticker',
                        'instruments/{instrument_id}/trades',
                        'instruments/{instrument_id}/candles',
                    ],
                    'post': [
                        'order_algo',
                        'orders',
                        'batch_orders',
                        'cancel_orders/{order_id}',
                        'cancel_orders/{client_oid}',
                        'cancel_batch_algos',
                        'cancel_batch_orders',
                    ],
                },
                'margin': {
                    'get': [
                        'accounts',
                        'accounts/{instrument_id}',
                        'accounts/{instrument_id}/ledger',
                        'accounts/availability',
                        'accounts/{instrument_id}/availability',
                        'accounts/borrowed',
                        'accounts/{instrument_id}/borrowed',
                        'orders',
                        'orders/{order_id}',
                        'orders/{client_oid}',
                        'orders_pending',
                        'fills',
                    ],
                    'post': [
                        'accounts/borrow',
                        'accounts/repayment',
                        'orders',
                        'batch_orders',
                        'cancel_orders',
                        'cancel_orders/{order_id}',
                        'cancel_orders/{client_oid}',
                        'cancel_batch_orders',
                    ],
                },
                'futures': {
                    'get': [
                        'position',
                        '{instrument_id}/position',
                        'accounts',
                        'accounts/{currency}',
                        'accounts/{currency}/leverage',
                        'accounts/{currency}/ledger',
                        'order_algo/{instrument_id}',
                        'orders/{instrument_id}',
                        'orders/{instrument_id}/{order_id}',
                        'orders/{instrument_id}/{client_oid}',
                        'fills',
                        // public
                        'instruments',
                        'instruments/{instrument_id}/book',
                        'instruments/ticker',
                        'instruments/{instrument_id}/ticker',
                        'instruments/{instrument_id}/trades',
                        'instruments/{instrument_id}/candles',
                        'accounts/{instrument_id}/holds',
                        'instruments/{instrument_id}/index',
                        'rate',
                        'instruments/{instrument_id}/estimated_price',
                        'instruments/{instrument_id}/open_interest',
                        'instruments/{instrument_id}/price_limit',
                        'instruments/{instrument_id}/liquidation',
                        'instruments/{instrument_id}/mark_price',
                    ],
                    'post': [
                        'accounts/{currency}/leverage',
                        'accounts/margin_mode',
                        'order',
                        'orders',
                        'order_algo',
                        'cancel_algos',
                        'cancel_order/{instrument_id}/{order_id}',
                        'cancel_order/{instrument_id}/{client_oid}',
                        'cancel_batch_orders/{instrument_id}',
                        'close_position',
                        'cancel_all',
                    ],
                },
                'swap': {
                    'get': [
                        'position',
                        '{instrument_id}/position',
                        'accounts',
                        '{instrument_id}/accounts',
                        'accounts/{instrument_id}/settings',
                        'accounts/{instrument_id}/ledger',
                        'accounts/{instrument_id}/holds',
                        'order_algo/{instrument_id}',
                        'orders/{instrument_id}',
                        'orders/{instrument_id}/{order_id}',
                        'orders/{instrument_id}/{client_oid}',
                        'fills',
                        // public
                        'instruments',
                        'instruments/{instrument_id}/depth',
                        'instruments/ticker',
                        'instruments/{instrument_id}/ticker',
                        'instruments/{instrument_id}/trades',
                        'instruments/{instrument_id}/candles',
                        'instruments/{instrument_id}/index',
                        'rate',
                        'instruments/{instrument_id}/open_interest',
                        'instruments/{instrument_id}/price_limit',
                        'instruments/{instrument_id}/liquidation',
                        'instruments/{instrument_id}/funding_time',
                        'instruments/{instrument_id}/mark_price',
                        'instruments/{instrument_id}/historical_funding_rate',
                    ],
                    'post': [
                        'accounts/{instrument_id}/leverage',
                        'order',
                        'order_algo',
                        'orders',
                        'cancel_algos',
                        'cancel_order/{instrument_id}/{order_id}',
                        'cancel_order/{instrument_id}/{client_oid}',
                        'cancel_batch_orders/{instrument_id}',
                    ],
                },
                // they have removed this part from public
                'ett': {
                    'get': [
                        'accounts',
                        'accounts/{currency}',
                        'accounts/{currency}/ledger',
                        'orders', // fetchOrder, fetchOrders
                        // public
                        'constituents/{ett}',
                        'define-price/{ett}',
                    ],
                    'post': [
                        'orders',
                        'orders/{order_id}',
                    ],
                },
            },
            'fees': {
                'trading': {
                    'taker': 0.0015,
                    'maker': 0.0010,
                },
                'spot': {
                    'taker': 0.0015,
                    'maker': 0.0010,
                },
                'futures': {
                    'taker': 0.0005,
                    'maker': 0.0002,
                },
                'swap': {
                    'taker': 0.00075,
                    'maker': 0.00020,
                },
            },
            'requiredCredentials': {
                'apiKey': true,
                'secret': true,
                'password': true,
            },
            'exceptions': {
                // http error codes
                // 400 Bad Request — Invalid request format
                // 401 Unauthorized — Invalid API Key
                // 403 Forbidden — You do not have access to the requested resource
                // 404 Not Found
                // 500 Internal Server Error — We had a problem with our server
                'exact': {
                    '1': ExchangeError, // { "code": 1, "message": "System error" }
                    // undocumented
<<<<<<< HEAD
                    'failure to get a peer from the ring-balancer': ExchangeNotAvailable, // { "message": "failure to get a peer from the ring-balancer" }
                    '"instrument_id" is an invalid parameter': BadSymbol, // {"code":30024,"message":"\"instrument_id\" is an invalid parameter"}
=======
                    'failure to get a peer from the ring-balancer': ExchangeError, // { "message": "failure to get a peer from the ring-balancer" }
>>>>>>> 96b0bcea
                    '4010': PermissionDenied, // { "code": 4010, "message": "For the security of your funds, withdrawals are not permitted within 24 hours after changing fund password  / mobile number / Google Authenticator settings " }
                    // common
                    '30001': AuthenticationError, // { "code": 30001, "message": 'request header "OK_ACCESS_KEY" cannot be blank'}
                    '30002': AuthenticationError, // { "code": 30002, "message": 'request header "OK_ACCESS_SIGN" cannot be blank'}
                    '30003': AuthenticationError, // { "code": 30003, "message": 'request header "OK_ACCESS_TIMESTAMP" cannot be blank'}
                    '30004': AuthenticationError, // { "code": 30004, "message": 'request header "OK_ACCESS_PASSPHRASE" cannot be blank'}
                    '30005': InvalidNonce, // { "code": 30005, "message": "invalid OK_ACCESS_TIMESTAMP" }
                    '30006': AuthenticationError, // { "code": 30006, "message": "invalid OK_ACCESS_KEY" }
                    '30007': BadRequest, // { "code": 30007, "message": 'invalid Content_Type, please use "application/json" format'}
                    '30008': RequestTimeout, // { "code": 30008, "message": "timestamp request expired" }
                    '30009': ExchangeError, // { "code": 30009, "message": "system error" }
                    '30010': AuthenticationError, // { "code": 30010, "message": "API validation failed" }
                    '30011': PermissionDenied, // { "code": 30011, "message": "invalid IP" }
                    '30012': AuthenticationError, // { "code": 30012, "message": "invalid authorization" }
                    '30013': AuthenticationError, // { "code": 30013, "message": "invalid sign" }
                    '30014': DDoSProtection, // { "code": 30014, "message": "request too frequent" }
                    '30015': AuthenticationError, // { "code": 30015, "message": 'request header "OK_ACCESS_PASSPHRASE" incorrect'}
                    '30016': ExchangeError, // { "code": 30015, "message": "you are using v1 apiKey, please use v1 endpoint. If you would like to use v3 endpoint, please subscribe to v3 apiKey" }
                    '30017': ExchangeError, // { "code": 30017, "message": "apikey's broker id does not match" }
                    '30018': ExchangeError, // { "code": 30018, "message": "apikey's domain does not match" }
                    '30019': ExchangeNotAvailable, // { "code": 30019, "message": "Api is offline or unavailable" }
                    '30020': BadRequest, // { "code": 30020, "message": "body cannot be blank" }
                    '30021': BadRequest, // { "code": 30021, "message": "Json data format error" }, { "code": 30021, "message": "json data format error" }
                    '30022': PermissionDenied, // { "code": 30022, "message": "Api has been frozen" }
                    '30023': BadRequest, // { "code": 30023, "message": "{0} parameter cannot be blank" }
                    '30024': BadSymbol, // {"code":30024,"message":"\"instrument_id\" is an invalid parameter"}
                    '30025': BadRequest, // { "code": 30025, "message": "{0} parameter category error" }
                    '30026': DDoSProtection, // { "code": 30026, "message": "requested too frequent" }
                    '30027': AuthenticationError, // { "code": 30027, "message": "login failure" }
                    '30028': PermissionDenied, // { "code": 30028, "message": "unauthorized execution" }
                    '30029': AccountSuspended, // { "code": 30029, "message": "account suspended" }
                    '30030': ExchangeError, // { "code": 30030, "message": "endpoint request failed. Please try again" }
                    '30031': BadRequest, // { "code": 30031, "message": "token does not exist" }
                    '30032': BadSymbol, // { "code": 30032, "message": "pair does not exist" }
                    '30033': BadRequest, // { "code": 30033, "message": "exchange domain does not exist" }
                    '30034': ExchangeError, // { "code": 30034, "message": "exchange ID does not exist" }
                    '30035': ExchangeError, // { "code": 30035, "message": "trading is not supported in this website" }
                    '30036': ExchangeError, // { "code": 30036, "message": "no relevant data" }
                    '30038': AuthenticationError, // { "code": 30038, "message": "user does not exist" }
                    '30037': ExchangeNotAvailable, // { "code": 30037, "message": "endpoint is offline or unavailable" }
                    // futures
                    '32001': AccountSuspended, // { "code": 32001, "message": "futures account suspended" }
                    '32002': PermissionDenied, // { "code": 32002, "message": "futures account does not exist" }
                    '32003': CancelPending, // { "code": 32003, "message": "canceling, please wait" }
                    '32004': ExchangeError, // { "code": 32004, "message": "you have no unfilled orders" }
                    '32005': InvalidOrder, // { "code": 32005, "message": "max order quantity" }
                    '32006': InvalidOrder, // { "code": 32006, "message": "the order price or trigger price exceeds USD 1 million" }
                    '32007': InvalidOrder, // { "code": 32007, "message": "leverage level must be the same for orders on the same side of the contract" }
                    '32008': InvalidOrder, // { "code": 32008, "message": "Max. positions to open (cross margin)" }
                    '32009': InvalidOrder, // { "code": 32009, "message": "Max. positions to open (fixed margin)" }
                    '32010': ExchangeError, // { "code": 32010, "message": "leverage cannot be changed with open positions" }
                    '32011': ExchangeError, // { "code": 32011, "message": "futures status error" }
                    '32012': ExchangeError, // { "code": 32012, "message": "futures order update error" }
                    '32013': ExchangeError, // { "code": 32013, "message": "token type is blank" }
                    '32014': ExchangeError, // { "code": 32014, "message": "your number of contracts closing is larger than the number of contracts available" }
                    '32015': ExchangeError, // { "code": 32015, "message": "margin ratio is lower than 100% before opening positions" }
                    '32016': ExchangeError, // { "code": 32016, "message": "margin ratio is lower than 100% after opening position" }
                    '32017': ExchangeError, // { "code": 32017, "message": "no BBO" }
                    '32018': ExchangeError, // { "code": 32018, "message": "the order quantity is less than 1, please try again" }
                    '32019': ExchangeError, // { "code": 32019, "message": "the order price deviates from the price of the previous minute by more than 3%" }
                    '32020': ExchangeError, // { "code": 32020, "message": "the price is not in the range of the price limit" }
                    '32021': ExchangeError, // { "code": 32021, "message": "leverage error" }
                    '32022': ExchangeError, // { "code": 32022, "message": "this function is not supported in your country or region according to the regulations" }
                    '32023': ExchangeError, // { "code": 32023, "message": "this account has outstanding loan" }
                    '32024': ExchangeError, // { "code": 32024, "message": "order cannot be placed during delivery" }
                    '32025': ExchangeError, // { "code": 32025, "message": "order cannot be placed during settlement" }
                    '32026': ExchangeError, // { "code": 32026, "message": "your account is restricted from opening positions" }
                    '32029': ExchangeError, // { "code": 32029, "message": "order info does not exist" }
                    '32028': ExchangeError, // { "code": 32028, "message": "account is suspended and liquidated" }
                    '32027': ExchangeError, // { "code": 32027, "message": "cancelled over 20 orders" }
                    '32044': ExchangeError, // { "code": 32044, "message": "The margin ratio after submitting this order is lower than the minimum requirement ({0}) for your tier." }
                    // token and margin trading
                    '33001': PermissionDenied, // { "code": 33001, "message": "margin account for this pair is not enabled yet" }
                    '33002': AccountSuspended, // { "code": 33002, "message": "margin account for this pair is suspended" }
                    '33003': InsufficientFunds, // { "code": 33003, "message": "no loan balance" }
                    '33004': ExchangeError, // { "code": 33004, "message": "loan amount cannot be smaller than the minimum limit" }
                    '33005': ExchangeError, // { "code": 33005, "message": "repayment amount must exceed 0" }
                    '33006': ExchangeError, // { "code": 33006, "message": "loan order not found" }
                    '33007': ExchangeError, // { "code": 33007, "message": "status not found" }
                    '33008': ExchangeError, // { "code": 33008, "message": "loan amount cannot exceed the maximum limit" }
                    '33009': ExchangeError, // { "code": 33009, "message": "user ID is blank" }
                    '33010': ExchangeError, // { "code": 33010, "message": "you cannot cancel an order during session 2 of call auction" }
                    '33011': ExchangeError, // { "code": 33011, "message": "no new market data" }
                    '33012': ExchangeError, // { "code": 33012, "message": "order cancellation failed" }
                    '33013': InvalidOrder, // { "code": 33013, "message": "order placement failed" }
                    '33014': OrderNotFound, // { "code": 33014, "message": "order does not exist" }
                    '33015': InvalidOrder, // { "code": 33015, "message": "exceeded maximum limit" }
                    '33016': ExchangeError, // { "code": 33016, "message": "margin trading is not open for this token" }
                    '33017': InsufficientFunds, // { "code": 33017, "message": "insufficient balance" }
                    '33018': ExchangeError, // { "code": 33018, "message": "this parameter must be smaller than 1" }
                    '33020': ExchangeError, // { "code": 33020, "message": "request not supported" }
                    '33021': BadRequest, // { "code": 33021, "message": "token and the pair do not match" }
                    '33022': InvalidOrder, // { "code": 33022, "message": "pair and the order do not match" }
                    '33023': ExchangeError, // { "code": 33023, "message": "you can only place market orders during call auction" }
                    '33024': InvalidOrder, // { "code": 33024, "message": "trading amount too small" }
                    '33025': InvalidOrder, // { "code": 33025, "message": "base token amount is blank" }
                    '33026': ExchangeError, // { "code": 33026, "message": "transaction completed" }
                    '33027': InvalidOrder, // { "code": 33027, "message": "cancelled order or order cancelling" }
                    '33028': InvalidOrder, // { "code": 33028, "message": "the decimal places of the trading price exceeded the limit" }
                    '33029': InvalidOrder, // { "code": 33029, "message": "the decimal places of the trading size exceeded the limit" }
                    '33034': ExchangeError, // { "code": 33034, "message": "You can only place limit order after Call Auction has started" }
                    '33059': BadRequest, // { "code": 33059, "message": "client_oid or order_id is required" }
                    '33060': BadRequest, // { "code": 33060, "message": "Only fill in either parameter client_oid or order_id" }
                    // account
                    '34001': PermissionDenied, // { "code": 34001, "message": "withdrawal suspended" }
                    '34002': InvalidAddress, // { "code": 34002, "message": "please add a withdrawal address" }
                    '34003': ExchangeError, // { "code": 34003, "message": "sorry, this token cannot be withdrawn to xx at the moment" }
                    '34004': ExchangeError, // { "code": 34004, "message": "withdrawal fee is smaller than minimum limit" }
                    '34005': ExchangeError, // { "code": 34005, "message": "withdrawal fee exceeds the maximum limit" }
                    '34006': ExchangeError, // { "code": 34006, "message": "withdrawal amount is lower than the minimum limit" }
                    '34007': ExchangeError, // { "code": 34007, "message": "withdrawal amount exceeds the maximum limit" }
                    '34008': InsufficientFunds, // { "code": 34008, "message": "insufficient balance" }
                    '34009': ExchangeError, // { "code": 34009, "message": "your withdrawal amount exceeds the daily limit" }
                    '34010': ExchangeError, // { "code": 34010, "message": "transfer amount must be larger than 0" }
                    '34011': ExchangeError, // { "code": 34011, "message": "conditions not met" }
                    '34012': ExchangeError, // { "code": 34012, "message": "the minimum withdrawal amount for NEO is 1, and the amount must be an integer" }
                    '34013': ExchangeError, // { "code": 34013, "message": "please transfer" }
                    '34014': ExchangeError, // { "code": 34014, "message": "transfer limited" }
                    '34015': ExchangeError, // { "code": 34015, "message": "subaccount does not exist" }
                    '34016': PermissionDenied, // { "code": 34016, "message": "transfer suspended" }
                    '34017': AccountSuspended, // { "code": 34017, "message": "account suspended" }
                    '34018': AuthenticationError, // { "code": 34018, "message": "incorrect trades password" }
                    '34019': PermissionDenied, // { "code": 34019, "message": "please bind your email before withdrawal" }
                    '34020': PermissionDenied, // { "code": 34020, "message": "please bind your funds password before withdrawal" }
                    '34021': InvalidAddress, // { "code": 34021, "message": "Not verified address" }
                    '34022': ExchangeError, // { "code": 34022, "message": "Withdrawals are not available for sub accounts" }
                    '34023': PermissionDenied, // { "code": 34023, "message": "Please enable futures trading before transferring your funds" }
                    // swap
                    '35001': ExchangeError, // { "code": 35001, "message": "Contract does not exist" }
                    '35002': ExchangeError, // { "code": 35002, "message": "Contract settling" }
                    '35003': ExchangeError, // { "code": 35003, "message": "Contract paused" }
                    '35004': ExchangeError, // { "code": 35004, "message": "Contract pending settlement" }
                    '35005': AuthenticationError, // { "code": 35005, "message": "User does not exist" }
                    '35008': InvalidOrder, // { "code": 35008, "message": "Risk ratio too high" }
                    '35010': InvalidOrder, // { "code": 35010, "message": "Position closing too large" }
                    '35012': InvalidOrder, // { "code": 35012, "message": "Incorrect order size" }
                    '35014': InvalidOrder, // { "code": 35014, "message": "Order price is not within limit" }
                    '35015': InvalidOrder, // { "code": 35015, "message": "Invalid leverage level" }
                    '35017': ExchangeError, // { "code": 35017, "message": "Open orders exist" }
                    '35019': InvalidOrder, // { "code": 35019, "message": "Order size too large" }
                    '35020': InvalidOrder, // { "code": 35020, "message": "Order price too high" }
                    '35021': InvalidOrder, // { "code": 35021, "message": "Order size exceeded current tier limit" }
                    '35022': ExchangeError, // { "code": 35022, "message": "Contract status error" }
                    '35024': ExchangeError, // { "code": 35024, "message": "Contract not initialized" }
                    '35025': InsufficientFunds, // { "code": 35025, "message": "No account balance" }
                    '35026': ExchangeError, // { "code": 35026, "message": "Contract settings not initialized" }
                    '35029': OrderNotFound, // { "code": 35029, "message": "Order does not exist" }
                    '35030': InvalidOrder, // { "code": 35030, "message": "Order size too large" }
                    '35031': InvalidOrder, // { "code": 35031, "message": "Cancel order size too large" }
                    '35032': ExchangeError, // { "code": 35032, "message": "Invalid user status" }
                    '35039': ExchangeError, // { "code": 35039, "message": "Open order quantity exceeds limit" }
                    '35040': InvalidOrder, // {"error_message":"Invalid order type","result":"true","error_code":"35040","order_id":"-1"}
                    '35044': ExchangeError, // { "code": 35044, "message": "Invalid order status" }
                    '35046': InsufficientFunds, // { "code": 35046, "message": "Negative account balance" }
                    '35047': InsufficientFunds, // { "code": 35047, "message": "Insufficient account balance" }
                    '35048': ExchangeError, // { "code": 35048, "message": "User contract is frozen and liquidating" }
                    '35049': InvalidOrder, // { "code": 35049, "message": "Invalid order type" }
                    '35050': InvalidOrder, // { "code": 35050, "message": "Position settings are blank" }
                    '35052': InsufficientFunds, // { "code": 35052, "message": "Insufficient cross margin" }
                    '35053': ExchangeError, // { "code": 35053, "message": "Account risk too high" }
                    '35055': InsufficientFunds, // { "code": 35055, "message": "Insufficient account balance" }
                    '35057': ExchangeError, // { "code": 35057, "message": "No last traded price" }
                    '35058': ExchangeError, // { "code": 35058, "message": "No limit" }
                    '35059': BadRequest, // { "code": 35059, "message": "client_oid or order_id is required" }
                    '35060': BadRequest, // { "code": 35060, "message": "Only fill in either parameter client_oid or order_id" }
                    '35061': BadRequest, // { "code": 35061, "message": "Invalid instrument_id" }
                    '35062': InvalidOrder, // { "code": 35062, "message": "Invalid match_price" }
                    '35063': InvalidOrder, // { "code": 35063, "message": "Invalid order_size" }
                    '35064': InvalidOrder, // { "code": 35064, "message": "Invalid client_oid" }
                },
                'broad': {
                },
            },
            'options': {
                'fetchMarkets': [ 'spot', 'futures', 'swap' ],
                'defaultType': 'spot', // 'account', 'spot', 'margin', 'futures', 'swap'
                'auth': {
                    'time': 'public',
                    'currencies': 'private',
                    'instruments': 'public',
                    'rate': 'public',
                    'constituents/{ett}': 'public',
                    'define-price/{ett}': 'public',
                },
            },
            'commonCurrencies': {
                // OKEX refers to ERC20 version of Aeternity (AEToken)
                'AE': 'AET', // https://github.com/ccxt/ccxt/issues/4981
                'HOT': 'Hydro Protocol',
                'HSR': 'HC',
                'MAG': 'Maggie',
                'YOYO': 'YOYOW',
                'WIN': 'WinToken', // https://github.com/ccxt/ccxt/issues/5701
            },
        });
    }

    async fetchTime (params = {}) {
        const response = await this.generalGetTime (params);
        //
        //     {
        //         "iso": "2015-01-07T23:47:25.201Z",
        //         "epoch": 1420674445.201
        //     }
        //
        return this.parse8601 (this.safeString (response, 'iso'));
    }

    async fetchMarkets (params = {}) {
        const types = this.safeValue (this.options, 'fetchMarkets');
        let result = [];
        for (let i = 0; i < types.length; i++) {
            const markets = await this.fetchMarketsByType (types[i], params);
            result = this.arrayConcat (result, markets);
        }
        return result;
    }

    parseMarkets (markets) {
        const result = [];
        for (let i = 0; i < markets.length; i++) {
            result.push (this.parseMarket (markets[i]));
        }
        return result;
    }

    parseMarket (market) {
        //
        // spot markets
        //
        //     [ {   base_currency: "EOS",
        //           instrument_id: "EOS-OKB",
        //                min_size: "0.01",
        //              product_id: "EOS-OKB",
        //          quote_currency: "OKB",
        //          size_increment: "0.000001",
        //               tick_size: "0.0001"        },
        //
        //       ..., // the spot endpoint also returns ETT instruments
        //
        //       {   base_currency: "OK06ETT",
        //          base_increment: "0.00000001",
        //           base_min_size: "0.01",
        //           instrument_id: "OK06ETT-USDT",
        //                min_size: "0.01",
        //              product_id: "OK06ETT-USDT",
        //          quote_currency: "USDT",
        //         quote_increment: "0.0001",
        //          size_increment: "0.00000001",
        //               tick_size: "0.0001"        } ]
        //
        // futures markets
        //
        //     [ {    instrument_id: "BTG-USD-190329",
        //         underlying_index: "BTG",
        //           quote_currency: "USD",
        //                tick_size: "0.01",
        //             contract_val: "10",
        //                  listing: "2018-12-14",
        //                 delivery: "2019-03-29",
        //          trade_increment: "1"               }  ]
        //
        // swap markets
        //
        //     [ {    instrument_id: "BTC-USD-SWAP",
        //         underlying_index: "BTC",
        //           quote_currency: "USD",
        //                     coin: "BTC",
        //             contract_val: "100",
        //                  listing: "2018-10-23T20:11:00.443Z",
        //                 delivery: "2018-10-24T20:11:00.443Z",
        //           size_increment: "4",
        //                tick_size: "4"                         }  ]
        //
        const id = this.safeString (market, 'instrument_id');
        let marketType = 'spot';
        let spot = true;
        let future = false;
        let swap = false;
        let baseId = this.safeString (market, 'base_currency');
        const contractVal = this.safeFloat (market, 'contract_val');
        if (contractVal !== undefined) {
            marketType = 'swap';
            spot = false;
            swap = true;
            baseId = this.safeString (market, 'coin');
            const futuresAlias = this.safeString (market, 'alias');
            if (futuresAlias !== undefined) {
                swap = false;
                future = true;
                marketType = 'futures';
                baseId = this.safeString (market, 'underlying_index');
            }
        }
        const quoteId = this.safeString (market, 'quote_currency');
        const base = this.safeCurrencyCode (baseId);
        const quote = this.safeCurrencyCode (quoteId);
        const symbol = spot ? (base + '/' + quote) : id;
        let amountPrecision = this.safeString (market, 'size_increment');
        if (amountPrecision !== undefined) {
            amountPrecision = this.precisionFromString (amountPrecision);
        }
        let pricePrecision = this.safeString (market, 'tick_size');
        if (pricePrecision !== undefined) {
            pricePrecision = this.precisionFromString (pricePrecision);
        }
        const precision = {
            'amount': amountPrecision,
            'price': pricePrecision,
        };
        const minAmount = this.safeFloat2 (market, 'min_size', 'base_min_size');
        let minPrice = this.safeFloat (market, 'tick_size');
        if (precision['price'] !== undefined) {
            minPrice = Math.pow (10, -precision['price']);
        }
        let minCost = undefined;
        if (minAmount !== undefined && minPrice !== undefined) {
            minCost = minAmount * minPrice;
        }
        const active = true;
        const fees = this.safeValue2 (this.fees, marketType, 'trading', {});
        return this.extend (fees, {
            'id': id,
            'symbol': symbol,
            'base': base,
            'quote': quote,
            'baseId': baseId,
            'quoteId': quoteId,
            'info': market,
            'type': marketType,
            'spot': spot,
            'futures': future,
            'swap': swap,
            'active': active,
            'precision': precision,
            'limits': {
                'amount': {
                    'min': minAmount,
                    'max': undefined,
                },
                'price': {
                    'min': minPrice,
                    'max': undefined,
                },
                'cost': {
                    'min': minCost,
                    'max': undefined,
                },
            },
        });
    }

    async fetchMarketsByType (type, params = {}) {
        const method = type + 'GetInstruments';
        const response = await this[method] (params);
        //
        // spot markets
        //
        //     [ {   base_currency: "EOS",
        //          base_increment: "0.000001",
        //           base_min_size: "0.01",
        //           instrument_id: "EOS-OKB",
        //                min_size: "0.01",
        //              product_id: "EOS-OKB",
        //          quote_currency: "OKB",
        //         quote_increment: "0.0001",
        //          size_increment: "0.000001",
        //               tick_size: "0.0001"    }      ]
        //
        // futures markets
        //
        //     [ {    instrument_id: "BTG-USD-190329",
        //         underlying_index: "BTG",
        //           quote_currency: "USD",
        //                tick_size: "0.01",
        //             contract_val: "10",
        //                  listing: "2018-12-14",
        //                 delivery: "2019-03-29",
        //          trade_increment: "1"               }  ]
        //
        // swap markets
        //
        //     [ {    instrument_id: "BTC-USD-SWAP",
        //         underlying_index: "BTC",
        //           quote_currency: "USD",
        //                     coin: "BTC",
        //             contract_val: "100",
        //                  listing: "2018-10-23T20:11:00.443Z",
        //                 delivery: "2018-10-24T20:11:00.443Z",
        //           size_increment: "4",
        //                tick_size: "4"                         }  ]
        //
        return this.parseMarkets (response);
    }

    async fetchCurrencies (params = {}) {
        // has['fetchCurrencies'] is currently set to false
        // despite that their docs say these endpoints are public:
        //     https://www.okex.com/api/account/v3/withdrawal/fee
        //     https://www.okex.com/api/account/v3/currencies
        // it will still reply with { "code":30001, "message": "OK-ACCESS-KEY header is required" }
        // if you attempt to access it without authentication
        const response = await this.accountGetCurrencies (params);
        //
        //     [
        //         {
        //             name: '',
        //             currency: 'BTC',
        //             can_withdraw: '1',
        //             can_deposit: '1',
        //             min_withdrawal: '0.0100000000000000'
        //         },
        //     ]
        //
        const result = {};
        for (let i = 0; i < response.length; i++) {
            const currency = response[i];
            const id = this.safeString (currency, 'currency');
            const code = this.safeCurrencyCode (id);
            const precision = 8; // default precision, todo: fix "magic constants"
            const name = this.safeString (currency, 'name');
            const canDeposit = this.safeInteger (currency, 'can_deposit');
            const canWithdraw = this.safeInteger (currency, 'can_withdraw');
            const active = canDeposit && canWithdraw;
            result[code] = {
                'id': id,
                'code': code,
                'info': currency,
                'type': undefined,
                'name': name,
                'active': active,
                'fee': undefined, // todo: redesign
                'precision': precision,
                'limits': {
                    'amount': { 'min': undefined, 'max': undefined },
                    'price': { 'min': undefined, 'max': undefined },
                    'cost': { 'min': undefined, 'max': undefined },
                    'withdraw': {
                        'min': this.safeFloat (currency, 'min_withdrawal'),
                        'max': undefined,
                    },
                },
            };
        }
        return result;
    }

    async fetchOrderBook (symbol, limit = undefined, params = {}) {
        await this.loadMarkets ();
        const market = this.market (symbol);
        let method = market['type'] + 'GetInstrumentsInstrumentId';
        method += (market['type'] === 'swap') ? 'Depth' : 'Book';
        const request = {
            'instrument_id': market['id'],
        };
        if (limit !== undefined) {
            request['size'] = limit; // max 200
        }
        const response = await this[method] (this.extend (request, params));
        //
        //     {      asks: [ ["0.02685268", "0.242571", "1"],
        //                    ["0.02685493", "0.164085", "1"],
        //                    ...
        //                    ["0.02779", "1.039", "1"],
        //                    ["0.027813", "0.0876", "1"]        ],
        //            bids: [ ["0.02684052", "10.371849", "1"],
        //                    ["0.02684051", "3.707", "4"],
        //                    ...
        //                    ["0.02634963", "0.132934", "1"],
        //                    ["0.02634962", "0.264838", "2"]    ],
        //       timestamp:   "2018-12-17T20:24:16.159Z"            }
        //
        const timestamp = this.parse8601 (this.safeString (response, 'timestamp'));
        return this.parseOrderBook (response, timestamp);
    }

    parseTicker (ticker, market = undefined) {
        //
        //     {         best_ask: "0.02665472",
        //               best_bid: "0.02665221",
        //          instrument_id: "ETH-BTC",
        //             product_id: "ETH-BTC",
        //                   last: "0.02665472",
        //                    ask: "0.02665472", // missing in the docs
        //                    bid: "0.02665221", // not mentioned in the docs
        //               open_24h: "0.02645482",
        //               high_24h: "0.02714633",
        //                low_24h: "0.02614109",
        //        base_volume_24h: "572298.901923",
        //              timestamp: "2018-12-17T21:20:07.856Z",
        //       quote_volume_24h: "15094.86831261"            }
        //
        const timestamp = this.parse8601 (this.safeString (ticker, 'timestamp'));
        let symbol = undefined;
        const marketId = this.safeString (ticker, 'instrument_id');
        if (marketId in this.markets_by_id) {
            market = this.markets_by_id[marketId];
        } else if (marketId !== undefined) {
            const parts = marketId.split ('-');
            const numParts = parts.length;
            if (numParts === 2) {
                const [ baseId, quoteId ] = parts;
                const base = this.safeCurrencyCode (baseId);
                const quote = this.safeCurrencyCode (quoteId);
                symbol = base + '/' + quote;
            } else {
                symbol = marketId;
            }
        }
        if (market !== undefined) {
            symbol = market['symbol'];
        }
        const last = this.safeFloat (ticker, 'last');
        const open = this.safeFloat (ticker, 'open_24h');
        return {
            'symbol': symbol,
            'timestamp': timestamp,
            'datetime': this.iso8601 (timestamp),
            'high': this.safeFloat (ticker, 'high_24h'),
            'low': this.safeFloat (ticker, 'low_24h'),
            'bid': this.safeFloat (ticker, 'best_bid'),
            'bidVolume': undefined,
            'ask': this.safeFloat (ticker, 'best_ask'),
            'askVolume': undefined,
            'vwap': undefined,
            'open': open,
            'close': last,
            'last': last,
            'previousClose': undefined,
            'change': undefined,
            'percentage': undefined,
            'average': undefined,
            'baseVolume': this.safeFloat (ticker, 'base_volume_24h'),
            'quoteVolume': this.safeFloat (ticker, 'quote_volume_24h'),
            'info': ticker,
        };
    }

    async fetchTicker (symbol, params = {}) {
        await this.loadMarkets ();
        const market = this.market (symbol);
        const method = market['type'] + 'GetInstrumentsInstrumentIdTicker';
        const request = {
            'instrument_id': market['id'],
        };
        const response = await this[method] (this.extend (request, params));
        //
        //     {         best_ask: "0.02665472",
        //               best_bid: "0.02665221",
        //          instrument_id: "ETH-BTC",
        //             product_id: "ETH-BTC",
        //                   last: "0.02665472",
        //                    ask: "0.02665472",
        //                    bid: "0.02665221",
        //               open_24h: "0.02645482",
        //               high_24h: "0.02714633",
        //                low_24h: "0.02614109",
        //        base_volume_24h: "572298.901923",
        //              timestamp: "2018-12-17T21:20:07.856Z",
        //       quote_volume_24h: "15094.86831261"            }
        //
        return this.parseTicker (response);
    }

    async fetchTickersByType (type, symbols = undefined, params = {}) {
        await this.loadMarkets ();
        const method = type + 'GetInstrumentsTicker';
        const response = await this[method] (params);
        const result = {};
        for (let i = 0; i < response.length; i++) {
            const ticker = this.parseTicker (response[i]);
            const symbol = ticker['symbol'];
            result[symbol] = ticker;
        }
        return result;
    }

    async fetchTickers (symbols = undefined, params = {}) {
        const defaultType = this.safeString2 (this.options, 'fetchTickers', 'defaultType');
        const type = this.safeString (params, 'type', defaultType);
        return await this.fetchTickersByType (type, symbols, this.omit (params, 'type'));
    }

    parseTrade (trade, market = undefined) {
        //
        // fetchTrades (public)
        //
        //     spot trades
        //
        //         {
        //             time: "2018-12-17T23:31:08.268Z",
        //             timestamp: "2018-12-17T23:31:08.268Z",
        //             trade_id: "409687906",
        //             price: "0.02677805",
        //             size: "0.923467",
        //             side: "sell"
        //         }
        //
        //     futures trades, swap trades
        //
        //         {
        //             trade_id: "1989230840021013",
        //             side: "buy",
        //             price: "92.42",
        //             qty: "184", // missing in swap markets
        //             size: "5", // missing in futures markets
        //             timestamp: "2018-12-17T23:26:04.613Z"
        //         }
        //
        // fetchOrderTrades (private)
        //
        //     spot trades, margin trades
        //
        //         {
        //             "created_at":"2019-03-15T02:52:56.000Z",
        //             "exec_type":"T", // whether the order is taker or maker
        //             "fee":"0.00000082",
        //             "instrument_id":"BTC-USDT",
        //             "ledger_id":"3963052721",
        //             "liquidity":"T", // whether the order is taker or maker
        //             "order_id":"2482659399697408",
        //             "price":"3888.6",
        //             "product_id":"BTC-USDT",
        //             "side":"buy",
        //             "size":"0.00055306",
        //             "timestamp":"2019-03-15T02:52:56.000Z"
        //         },
        //
        //     futures trades, swap trades
        //
        //         {
        //             "trade_id":"197429674631450625",
        //             "instrument_id":"EOS-USD-SWAP",
        //             "order_id":"6a-7-54d663a28-0",
        //             "price":"3.633",
        //             "order_qty":"1.0000",
        //             "fee":"-0.000551",
        //             "created_at":"2019-03-21T04:41:58.0Z", // missing in swap trades
        //             "timestamp":"2019-03-25T05:56:31.287Z", // missing in futures trades
        //             "exec_type":"M", // whether the order is taker or maker
        //             "side":"short", // "buy" in futures trades
        //         }
        //
        let symbol = undefined;
        if (market !== undefined) {
            symbol = market['symbol'];
        }
        const timestamp = this.parse8601 (this.safeString2 (trade, 'timestamp', 'created_at'));
        const price = this.safeFloat (trade, 'price');
        let amount = this.safeFloat2 (trade, 'size', 'qty');
        amount = this.safeFloat (trade, 'order_qty', amount);
        let takerOrMaker = this.safeString2 (trade, 'exec_type', 'liquidity');
        if (takerOrMaker === 'M') {
            takerOrMaker = 'maker';
        } else if (takerOrMaker === 'T') {
            takerOrMaker = 'taker';
        }
        const side = this.safeString (trade, 'side');
        let cost = undefined;
        if (amount !== undefined) {
            if (price !== undefined) {
                cost = amount * price;
            }
        }
        const feeCost = this.safeFloat (trade, 'fee');
        let fee = undefined;
        if (feeCost !== undefined) {
            let feeCurrency = undefined;
            if (market !== undefined) {
                feeCurrency = side === 'buy' ? market['base'] : market['quote'];
            }
            fee = {
                // fee is either a positive number (invitation rebate)
                // or a negative number (transaction fee deduction)
                // therefore we need to invert the fee
                // more about it https://github.com/ccxt/ccxt/issues/5909
                'cost': -feeCost,
                'currency': feeCurrency,
            };
        }
        const orderId = this.safeString (trade, 'order_id');
        return {
            'info': trade,
            'timestamp': timestamp,
            'datetime': this.iso8601 (timestamp),
            'symbol': symbol,
            'id': this.safeString2 (trade, 'trade_id', 'ledger_id'),
            'order': orderId,
            'type': undefined,
            'takerOrMaker': takerOrMaker,
            'side': side,
            'price': price,
            'amount': amount,
            'cost': cost,
            'fee': fee,
        };
    }

    async fetchTrades (symbol, since = undefined, limit = undefined, params = {}) {
        await this.loadMarkets ();
        const market = this.market (symbol);
        const method = market['type'] + 'GetInstrumentsInstrumentIdTrades';
        if ((limit === undefined) || (limit > 100)) {
            limit = 100; // maximum = default = 100
        }
        const request = {
            'instrument_id': market['id'],
            'limit': limit,
            // from: 'id',
            // to: 'id',
        };
        const response = await this[method] (this.extend (request, params));
        //
        // spot markets
        //
        //     [
        //         {
        //             time: "2018-12-17T23:31:08.268Z",
        //             timestamp: "2018-12-17T23:31:08.268Z",
        //             trade_id: "409687906",
        //             price: "0.02677805",
        //             size: "0.923467",
        //             side: "sell"
        //         }
        //     ]
        //
        // futures markets, swap markets
        //
        //     [
        //         {
        //             trade_id: "1989230840021013",
        //             side: "buy",
        //             price: "92.42",
        //             qty: "184", // missing in swap markets
        //             size: "5", // missing in futures markets
        //             timestamp: "2018-12-17T23:26:04.613Z"
        //         }
        //     ]
        //
        return this.parseTrades (response, market, since, limit);
    }

    parseOHLCV (ohlcv, market = undefined, timeframe = '1m', since = undefined, limit = undefined) {
        //
        // spot markets
        //
        //     {
        //         close: "0.02684545",
        //         high: "0.02685084",
        //         low: "0.02683312",
        //         open: "0.02683894",
        //         time: "2018-12-17T20:28:00.000Z",
        //         volume: "101.457222"
        //     }
        //
        // futures markets
        //
        //     [
        //         1545072720000,
        //         0.3159,
        //         0.3161,
        //         0.3144,
        //         0.3149,
        //         22886,
        //         725179.26172331,
        //     ]
        //
        if (Array.isArray (ohlcv)) {
            const numElements = ohlcv.length;
            const volumeIndex = (numElements > 6) ? 6 : 5;
            let timestamp = ohlcv[0];
            if (typeof timestamp === 'string') {
                timestamp = this.parse8601 (timestamp);
            }
            return [
                timestamp, // timestamp
                parseFloat (ohlcv[1]),            // Open
                parseFloat (ohlcv[2]),            // High
                parseFloat (ohlcv[3]),            // Low
                parseFloat (ohlcv[4]),            // Close
                // parseFloat (ohlcv[5]),         // Quote Volume
                // parseFloat (ohlcv[6]),         // Base Volume
                parseFloat (ohlcv[volumeIndex]),  // Volume, okex will return base volume in the 7th element for future markets
            ];
        } else {
            return [
                this.parse8601 (this.safeString (ohlcv, 'time')),
                this.safeFloat (ohlcv, 'open'),    // Open
                this.safeFloat (ohlcv, 'high'),    // High
                this.safeFloat (ohlcv, 'low'),     // Low
                this.safeFloat (ohlcv, 'close'),   // Close
                this.safeFloat (ohlcv, 'volume'),  // Base Volume
            ];
        }
    }

    async fetchOHLCV (symbol, timeframe = '1m', since = undefined, limit = undefined, params = {}) {
        await this.loadMarkets ();
        const market = this.market (symbol);
        const method = market['type'] + 'GetInstrumentsInstrumentIdCandles';
        const request = {
            'instrument_id': market['id'],
            'granularity': this.timeframes[timeframe],
        };
        if (since !== undefined) {
            request['start'] = this.iso8601 (since);
        }
        const response = await this[method] (this.extend (request, params));
        //
        // spot markets
        //
        //     [ {  close: "0.02683401",
        //           high: "0.02683401",
        //            low: "0.02683401",
        //           open: "0.02683401",
        //           time: "2018-12-17T23:47:00.000Z",
        //         volume: "0"                         },
        //       ...
        //       {  close: "0.02684545",
        //           high: "0.02685084",
        //            low: "0.02683312",
        //           open: "0.02683894",
        //           time: "2018-12-17T20:28:00.000Z",
        //         volume: "101.457222"                }  ]
        //
        // futures
        //
        //     [ [ 1545090660000,
        //         0.3171,
        //         0.3174,
        //         0.3171,
        //         0.3173,
        //         1648,
        //         51930.38579450868 ],
        //       ...
        //       [ 1545072720000,
        //         0.3159,
        //         0.3161,
        //         0.3144,
        //         0.3149,
        //         22886,
        //         725179.26172331 ]    ]
        //
        return this.parseOHLCVs (response, market, timeframe, since, limit);
    }

    parseAccountBalance (response) {
        //
        // account
        //
        //     [
        //         {
        //             balance:  0,
        //             available:  0,
        //             currency: "BTC",
        //             hold:  0
        //         },
        //         {
        //             balance:  0,
        //             available:  0,
        //             currency: "ETH",
        //             hold:  0
        //         }
        //     ]
        //
        // spot
        //
        //     [
        //         {
        //             frozen: "0",
        //             hold: "0",
        //             id: "2149632",
        //             currency: "BTC",
        //             balance: "0.0000000497717339",
        //             available: "0.0000000497717339",
        //             holds: "0"
        //         },
        //         {
        //             frozen: "0",
        //             hold: "0",
        //             id: "2149632",
        //             currency: "ICN",
        //             balance: "0.00000000925",
        //             available: "0.00000000925",
        //             holds: "0"
        //         }
        //     ]
        //
        const result = { 'info': response };
        for (let i = 0; i < response.length; i++) {
            const balance = response[i];
            const currencyId = this.safeString (balance, 'currency');
            const code = this.safeCurrencyCode (currencyId);
            const account = this.account ();
            account['total'] = this.safeFloat (balance, 'balance');
            account['used'] = this.safeFloat (balance, 'hold');
            account['free'] = this.safeFloat (balance, 'available');
            result[code] = account;
        }
        return this.parseBalance (result);
    }

    parseMarginBalance (response) {
        //
        //     [
        //         {
        //             "currency:BTC": {
        //                 "available":"0",
        //                 "balance":"0",
        //                 "borrowed":"0",
        //                 "can_withdraw":"0",
        //                 "frozen":"0",
        //                 "hold":"0",
        //                 "holds":"0",
        //                 "lending_fee":"0"
        //             },
        //             "currency:USDT": {
        //                 "available":"100",
        //                 "balance":"100",
        //                 "borrowed":"0",
        //                 "can_withdraw":"100",
        //                 "frozen":"0",
        //                 "hold":"0",
        //                 "holds":"0",
        //                 "lending_fee":"0"
        //             },
        //             "instrument_id":"BTC-USDT",
        //             "liquidation_price":"0",
        //             "product_id":"BTC-USDT",
        //             "risk_rate":""
        //         },
        //     ]
        //
        const result = { 'info': response };
        for (let i = 0; i < response.length; i++) {
            const balance = response[i];
            const marketId = this.safeString (balance, 'instrument_id');
            const market = this.safeValue (this.markets_by_id, marketId);
            let symbol = undefined;
            if (market === undefined) {
                const [ baseId, quoteId ] = marketId.split ('-');
                const base = this.safeCurrencyCode (baseId);
                const quote = this.safeCurrencyCode (quoteId);
                symbol = base + '/' + quote;
            } else {
                symbol = market['symbol'];
            }
            const omittedBalance = this.omit (balance, [
                'instrument_id',
                'liquidation_price',
                'product_id',
                'risk_rate',
                'margin_ratio',
            ]);
            const keys = Object.keys (omittedBalance);
            const accounts = {};
            for (let k = 0; k < keys.length; k++) {
                const key = keys[k];
                const marketBalance = balance[key];
                if (key.indexOf (':') >= 0) {
                    const parts = key.split (':');
                    const currencyId = parts[1];
                    const code = this.safeCurrencyCode (currencyId);
                    const account = this.account ();
                    account['total'] = this.safeFloat (marketBalance, 'balance');
                    account['used'] = this.safeFloat (marketBalance, 'hold');
                    account['free'] = this.safeFloat (marketBalance, 'available');
                    accounts[code] = account;
                } else {
                    throw new NotSupported (this.id + ' margin balance response format has changed!');
                }
            }
            result[symbol] = this.parseBalance (accounts);
        }
        return result;
    }

    parseFuturesBalance (response) {
        //
        //     {
        //         "info":{
        //             "eos":{
        //                 "auto_margin":"0",
        //                 "contracts": [
        //                     {
        //                         "available_qty":"40.37069445",
        //                         "fixed_balance":"0",
        //                         "instrument_id":"EOS-USD-190329",
        //                         "margin_for_unfilled":"0",
        //                         "margin_frozen":"0",
        //                         "realized_pnl":"0",
        //                         "unrealized_pnl":"0"
        //                     },
        //                     {
        //                         "available_qty":"40.37069445",
        //                         "fixed_balance":"14.54895721",
        //                         "instrument_id":"EOS-USD-190628",
        //                         "margin_for_unfilled":"0",
        //                         "margin_frozen":"10.64042157",
        //                         "realized_pnl":"-3.90853564",
        //                         "unrealized_pnl":"-0.259"
        //                     },
        //                 ],
        //                 "equity":"50.75220665",
        //                 "margin_mode":"fixed",
        //                 "total_avail_balance":"40.37069445"
        //             },
        //         }
        //     }
        //
        // their root field name is "info", so our info will contain their info
        const result = { 'info': response };
        const info = this.safeValue (response, 'info', {});
        const ids = Object.keys (info);
        for (let i = 0; i < ids.length; i++) {
            const id = ids[i];
            const code = this.safeCurrencyCode (id);
            const balance = this.safeValue (info, id, {});
            const account = this.account ();
            // it may be incorrect to use total, free and used for swap accounts
            account['total'] = this.safeFloat (balance, 'equity');
            account['free'] = this.safeFloat (balance, 'total_avail_balance');
            result[code] = account;
        }
        return this.parseBalance (result);
    }

    parseSwapBalance (response) {
        //
        //     {
        //         "info": [
        //             {
        //                 "equity":"3.0139",
        //                 "fixed_balance":"0.0000",
        //                 "instrument_id":"EOS-USD-SWAP",
        //                 "margin":"0.5523",
        //                 "margin_frozen":"0.0000",
        //                 "margin_mode":"crossed",
        //                 "margin_ratio":"1.0913",
        //                 "realized_pnl":"-0.0006",
        //                 "timestamp":"2019-03-25T03:46:10.336Z",
        //                 "total_avail_balance":"3.0000",
        //                 "unrealized_pnl":"0.0145"
        //             }
        //         ]
        //     }
        //
        // their root field name is "info", so our info will contain their info
        const result = { 'info': response };
        const info = this.safeValue (response, 'info', []);
        for (let i = 0; i < info.length; i++) {
            const balance = info[i];
            const marketId = this.safeString (balance, 'instrument_id');
            let symbol = marketId;
            if (marketId in this.markets_by_id) {
                symbol = this.markets_by_id[marketId]['symbol'];
            }
            const account = this.account ();
            // it may be incorrect to use total, free and used for swap accounts
            account['total'] = this.safeFloat (balance, 'equity');
            account['free'] = this.safeFloat (balance, 'total_avail_balance');
            result[symbol] = account;
        }
        return this.parseBalance (result);
    }

    async fetchBalance (params = {}) {
        await this.loadMarkets ();
        const defaultType = this.safeString2 (this.options, 'fetchBalance', 'defaultType');
        const type = this.safeString (params, 'type', defaultType);
        if (type === undefined) {
            throw new ArgumentsRequired (this.id + " fetchBalance requires a type parameter (one of 'account', 'spot', 'margin', 'futures', 'swap')");
        }
        const suffix = (type === 'account') ? 'Wallet' : 'Accounts';
        const method = type + 'Get' + suffix;
        const query = this.omit (params, 'type');
        const response = await this[method] (query);
        //
        // account
        //
        //     [
        //         {
        //             balance:  0,
        //             available:  0,
        //             currency: "BTC",
        //             hold:  0
        //         },
        //         {
        //             balance:  0,
        //             available:  0,
        //             currency: "ETH",
        //             hold:  0
        //         }
        //     ]
        //
        // spot
        //
        //     [
        //         {
        //             frozen: "0",
        //             hold: "0",
        //             id: "2149632",
        //             currency: "BTC",
        //             balance: "0.0000000497717339",
        //             available: "0.0000000497717339",
        //             holds: "0"
        //         },
        //         {
        //             frozen: "0",
        //             hold: "0",
        //             id: "2149632",
        //             currency: "ICN",
        //             balance: "0.00000000925",
        //             available: "0.00000000925",
        //             holds: "0"
        //         }
        //     ]
        //
        // margin
        //
        //     [
        //         {
        //             "currency:BTC": {
        //                 "available":"0",
        //                 "balance":"0",
        //                 "borrowed":"0",
        //                 "can_withdraw":"0",
        //                 "frozen":"0",
        //                 "hold":"0",
        //                 "holds":"0",
        //                 "lending_fee":"0"
        //             },
        //             "currency:USDT": {
        //                 "available":"100",
        //                 "balance":"100",
        //                 "borrowed":"0",
        //                 "can_withdraw":"100",
        //                 "frozen":"0",
        //                 "hold":"0",
        //                 "holds":"0",
        //                 "lending_fee":"0"
        //             },
        //             "instrument_id":"BTC-USDT",
        //             "liquidation_price":"0",
        //             "product_id":"BTC-USDT",
        //             "risk_rate":""
        //         },
        //     ]
        //
        // futures
        //
        //     {
        //         "info":{
        //             "eos":{
        //                 "auto_margin":"0",
        //                 "contracts": [
        //                     {
        //                         "available_qty":"40.37069445",
        //                         "fixed_balance":"0",
        //                         "instrument_id":"EOS-USD-190329",
        //                         "margin_for_unfilled":"0",
        //                         "margin_frozen":"0",
        //                         "realized_pnl":"0",
        //                         "unrealized_pnl":"0"
        //                     },
        //                     {
        //                         "available_qty":"40.37069445",
        //                         "fixed_balance":"14.54895721",
        //                         "instrument_id":"EOS-USD-190628",
        //                         "margin_for_unfilled":"0",
        //                         "margin_frozen":"10.64042157",
        //                         "realized_pnl":"-3.90853564",
        //                         "unrealized_pnl":"-0.259"
        //                     },
        //                 ],
        //                 "equity":"50.75220665",
        //                 "margin_mode":"fixed",
        //                 "total_avail_balance":"40.37069445"
        //             },
        //         }
        //     }
        //
        // swap
        //
        //     {
        //         "info": [
        //             {
        //                 "equity":"3.0139",
        //                 "fixed_balance":"0.0000",
        //                 "instrument_id":"EOS-USD-SWAP",
        //                 "margin":"0.5523",
        //                 "margin_frozen":"0.0000",
        //                 "margin_mode":"crossed",
        //                 "margin_ratio":"1.0913",
        //                 "realized_pnl":"-0.0006",
        //                 "timestamp":"2019-03-25T03:46:10.336Z",
        //                 "total_avail_balance":"3.0000",
        //                 "unrealized_pnl":"0.0145"
        //             }
        //         ]
        //     }
        //
        if ((type === 'account') || (type === 'spot')) {
            return this.parseAccountBalance (response);
        } else if (type === 'margin') {
            return this.parseMarginBalance (response);
        } else if (type === 'futures') {
            return this.parseFuturesBalance (response);
        } else if (type === 'swap') {
            return this.parseSwapBalance (response);
        }
        throw new NotSupported (this.id + " fetchBalance does not support the '" + type + "' type (the type must be one of 'account', 'spot', 'margin', 'futures', 'swap')");
    }

    async createOrder (symbol, type, side, amount, price = undefined, params = {}) {
        await this.loadMarkets ();
        const market = this.market (symbol);
        let request = {
            'instrument_id': market['id'],
            // 'client_oid': 'abcdef1234567890', // [a-z0-9]{1,32}
            // 'order_type': '0', // 0: Normal limit order (Unfilled and 0 represent normal limit order) 1: Post only 2: Fill Or Kill 3: Immediatel Or Cancel
        };
        let method = undefined;
        if (market['futures'] || market['swap']) {
            const size = market['futures'] ? this.numberToString (amount) : this.amountToPrecision (symbol, amount);
            request = this.extend (request, {
                'type': type, // 1:open long 2:open short 3:close long 4:close short for futures
                'size': size,
                'price': this.priceToPrecision (symbol, price),
                // 'match_price': '0', // Order at best counter party price? (0:no 1:yes). The default is 0. If it is set as 1, the price parameter will be ignored. When posting orders at best bid price, order_type can only be 0 (regular order).
            });
            if (market['futures']) {
                request['leverage'] = '10'; // or '20'
            }
            method = market['type'] + 'PostOrder';
        } else {
            const marginTrading = this.safeString (params, 'margin_trading', '1');  // 1 = spot, 2 = margin
            request = this.extend (request, {
                'side': side,
                'type': type, // limit/market
                'margin_trading': marginTrading, // 1 = spot, 2 = margin
            });
            if (type === 'limit') {
                request['price'] = this.priceToPrecision (symbol, price);
                request['size'] = this.amountToPrecision (symbol, amount);
            } else if (type === 'market') {
                // for market buy it requires the amount of quote currency to spend
                if (side === 'buy') {
                    let notional = this.safeFloat (params, 'notional');
                    const createMarketBuyOrderRequiresPrice = this.safeValue (this.options, 'createMarketBuyOrderRequiresPrice', true);
                    if (createMarketBuyOrderRequiresPrice) {
                        if (price !== undefined) {
                            if (notional === undefined) {
                                notional = amount * price;
                            }
                        } else if (notional === undefined) {
                            throw new InvalidOrder (this.id + " createOrder() requires the price argument with market buy orders to calculate total order cost (amount to spend), where cost = amount * price. Supply a price argument to createOrder() call if you want the cost to be calculated for you from price and amount, or, alternatively, add .options['createMarketBuyOrderRequiresPrice'] = false and supply the total cost value in the 'notional' extra parameter (the exchange-specific behaviour)");
                        }
                    }
                    request['notional'] = this.costToPrecision (symbol, notional);
                } else {
                    request['size'] = this.amountToPrecision (symbol, amount);
                }
            }
            method = (marginTrading === '2') ? 'marginPostOrders' : 'spotPostOrders';
        }
        const response = await this[method] (this.extend (request, params));
        //
        //     {
        //         "client_oid":"oktspot79",
        //         "error_code":"",
        //         "error_message":"",
        //         "order_id":"2510789768709120",
        //         "result":true
        //     }
        //
        const timestamp = this.milliseconds ();
        const id = this.safeString (response, 'order_id');
        return {
            'info': response,
            'id': id,
            'timestamp': timestamp,
            'datetime': this.iso8601 (timestamp),
            'lastTradeTimestamp': undefined,
            'status': undefined,
            'symbol': symbol,
            'type': type,
            'side': side,
            'price': price,
            'amount': amount,
            'filled': undefined,
            'remaining': undefined,
            'cost': undefined,
            'trades': undefined,
            'fee': undefined,
        };
    }

    async cancelOrder (id, symbol = undefined, params = {}) {
        if (symbol === undefined) {
            throw new ArgumentsRequired (this.id + ' cancelOrder() requires a symbol argument');
        }
        await this.loadMarkets ();
        const market = this.market (symbol);
        const type = market['type'];
        let method = type + 'PostCancelOrder';
        const request = {
            'instrument_id': market['id'],
        };
        if (market['futures'] || market['swap']) {
            method += 'InstrumentId';
        } else {
            method += 's';
        }
        const clientOid = this.safeString (params, 'client_oid');
        if (clientOid !== undefined) {
            method += 'ClientOid';
            request['client_oid'] = clientOid;
        } else {
            method += 'OrderId';
            request['order_id'] = id;
        }
        const query = this.omit (params, 'type');
        const response = await this[method] (this.extend (request, query));
        const result = ('result' in response) ? response : this.safeValue (response, market['id'], {});
        //
        // spot, margin
        //
        //     {
        //         "btc-usdt": [
        //             {
        //                 "result":true,
        //                 "client_oid":"a123",
        //                 "order_id": "2510832677225473"
        //             }
        //         ]
        //     }
        //
        // futures, swap
        //
        //     {
        //         "result": true,
        //         "client_oid": "oktfuture10", // missing if requested by order_id
        //         "order_id": "2517535534836736",
        //         "instrument_id": "EOS-USD-190628"
        //     }
        //
        return this.parseOrder (result, market);
    }

    parseOrderStatus (status) {
        const statuses = {
            '-2': 'failed',
            '-1': 'canceled',
            '0': 'open',
            '1': 'open',
            '2': 'closed',
            '3': 'open',
            '4': 'canceled',
        };
        return this.safeString (statuses, status, status);
    }

    parseOrderSide (side) {
        const sides = {
            '1': 'buy', // open long
            '2': 'sell', // open short
            '3': 'sell', // close long
            '4': 'buy', // close short
        };
        return this.safeString (sides, side, side);
    }

    parseOrder (order, market = undefined) {
        //
        // createOrder
        //
        //     {
        //         "client_oid":"oktspot79",
        //         "error_code":"",
        //         "error_message":"",
        //         "order_id":"2510789768709120",
        //         "result":true
        //     }
        //
        // cancelOrder
        //
        //     {
        //         "result": true,
        //         "client_oid": "oktfuture10", // missing if requested by order_id
        //         "order_id": "2517535534836736",
        //         // instrument_id is missing for spot/margin orders
        //         // available in futures and swap orders only
        //         "instrument_id": "EOS-USD-190628",
        //     }
        //
        // fetchOrder, fetchOrdersByState, fetchOpenOrders, fetchClosedOrders
        //
        //     // spot and margin orders
        //
        //     {
        //         "client_oid":"oktspot76",
        //         "created_at":"2019-03-18T07:26:49.000Z",
        //         "filled_notional":"3.9734",
        //         "filled_size":"0.001", // filled_qty in futures and swap orders
        //         "funds":"", // this is most likely the same as notional
        //         "instrument_id":"BTC-USDT",
        //         "notional":"",
        //         "order_id":"2500723297813504",
        //         "order_type":"0",
        //         "price":"4013",
        //         "product_id":"BTC-USDT", // missing in futures and swap orders
        //         "side":"buy",
        //         "size":"0.001",
        //         "status":"filled",
        //         "state": "2",
        //         "timestamp":"2019-03-18T07:26:49.000Z",
        //         "type":"limit"
        //     }
        //
        //     // futures and swap orders
        //
        //     {
        //         "instrument_id":"EOS-USD-190628",
        //         "size":"10",
        //         "timestamp":"2019-03-20T10:04:55.000Z",
        //         "filled_qty":"10", // filled_size in spot and margin orders
        //         "fee":"-0.00841043",
        //         "order_id":"2512669605501952",
        //         "price":"3.668",
        //         "price_avg":"3.567", // missing in spot and margin orders
        //         "status":"2",
        //         "state": "2",
        //         "type":"4",
        //         "contract_val":"10",
        //         "leverage":"10", // missing in swap, spot and margin orders
        //         "client_oid":"",
        //         "pnl":"1.09510794", // missing in swap, spo and margin orders
        //         "order_type":"0"
        //     }
        //
        const id = this.safeString (order, 'order_id');
        const timestamp = this.parse8601 (this.safeString (order, 'timestamp'));
        let side = this.safeString (order, 'side');
        let type = this.safeString (order, 'type');
        if ((side !== 'buy') && (side !== 'sell')) {
            side = this.parseOrderSide (type);
        }
        if ((type !== 'limit') && (type !== 'market')) {
            if ('pnl' in order) {
                type = 'futures';
            } else {
                type = 'swap';
            }
        }
        let symbol = undefined;
        const marketId = this.safeString (order, 'instrument_id');
        if (marketId in this.markets_by_id) {
            market = this.markets_by_id[marketId];
            symbol = market['symbol'];
        } else {
            symbol = marketId;
        }
        if (market !== undefined) {
            if (symbol === undefined) {
                symbol = market['symbol'];
            }
        }
        let amount = this.safeFloat (order, 'size');
        const filled = this.safeFloat2 (order, 'filled_size', 'filled_qty');
        let remaining = undefined;
        if (amount !== undefined) {
            if (filled !== undefined) {
                amount = Math.max (amount, filled);
                remaining = Math.max (0, amount - filled);
            }
        }
        if (type === 'market') {
            remaining = 0;
        }
        let cost = this.safeFloat2 (order, 'filled_notional', 'funds');
        const price = this.safeFloat (order, 'price');
        let average = this.safeFloat (order, 'price_avg');
        if (cost === undefined) {
            if (filled !== undefined && average !== undefined) {
                cost = average * filled;
            }
        } else {
            if ((average === undefined) && (filled !== undefined) && (filled > 0)) {
                average = cost / filled;
            }
        }
        const status = this.parseOrderStatus (this.safeString (order, 'state'));
        const feeCost = this.safeFloat (order, 'fee');
        let fee = undefined;
        if (feeCost !== undefined) {
            const feeCurrency = undefined;
            fee = {
                'cost': feeCost,
                'currency': feeCurrency,
            };
        }
        return {
            'info': order,
            'id': id,
            'timestamp': timestamp,
            'datetime': this.iso8601 (timestamp),
            'lastTradeTimestamp': undefined,
            'symbol': symbol,
            'type': type,
            'side': side,
            'price': price,
            'average': average,
            'cost': cost,
            'amount': amount,
            'filled': filled,
            'remaining': remaining,
            'status': status,
            'fee': fee,
        };
    }

    async fetchOrder (id, symbol = undefined, params = {}) {
        if (symbol === undefined) {
            throw new ArgumentsRequired (this.id + ' fetchOrder requires a symbol argument');
        }
        await this.loadMarkets ();
        const market = this.market (symbol);
        const defaultType = this.safeString2 (this.options, 'fetchOrder', 'defaultType', market['type']);
        const type = this.safeString (params, 'type', defaultType);
        if (type === undefined) {
            throw new ArgumentsRequired (this.id + " fetchOrder requires a type parameter (one of 'spot', 'margin', 'futures', 'swap').");
        }
        const instrumentId = (market['futures'] || market['swap']) ? 'InstrumentId' : '';
        let method = type + 'GetOrders' + instrumentId;
        const request = {
            'instrument_id': market['id'],
            // 'client_oid': 'abcdef12345', // optional, [a-z0-9]{1,32}
            // 'order_id': id,
        };
        const clientOid = this.safeString (params, 'client_oid');
        if (clientOid !== undefined) {
            method += 'ClientOid';
            request['client_oid'] = clientOid;
        } else {
            method += 'OrderId';
            request['order_id'] = id;
        }
        const query = this.omit (params, 'type');
        const response = await this[method] (this.extend (request, query));
        //
        // spot, margin
        //
        //     {
        //         "client_oid":"oktspot70",
        //         "created_at":"2019-03-15T02:52:56.000Z",
        //         "filled_notional":"3.8886",
        //         "filled_size":"0.001",
        //         "funds":"",
        //         "instrument_id":"BTC-USDT",
        //         "notional":"",
        //         "order_id":"2482659399697408",
        //         "order_type":"0",
        //         "price":"3927.3",
        //         "product_id":"BTC-USDT",
        //         "side":"buy",
        //         "size":"0.001",
        //         "status":"filled",
        //         "state": "2",
        //         "timestamp":"2019-03-15T02:52:56.000Z",
        //         "type":"limit"
        //     }
        //
        // futures, swap
        //
        //     {
        //         "instrument_id":"EOS-USD-190628",
        //         "size":"10",
        //         "timestamp":"2019-03-20T02:46:38.000Z",
        //         "filled_qty":"10",
        //         "fee":"-0.0080819",
        //         "order_id":"2510946213248000",
        //         "price":"3.712",
        //         "price_avg":"3.712",
        //         "status":"2",
        //         "state": "2",
        //         "type":"2",
        //         "contract_val":"10",
        //         "leverage":"10",
        //         "client_oid":"", // missing in swap orders
        //         "pnl":"0", // missing in swap orders
        //         "order_type":"0"
        //     }
        //
        return this.parseOrder (response);
    }

    async fetchOrdersByState (state, symbol = undefined, since = undefined, limit = undefined, params = {}) {
        if (symbol === undefined) {
            throw new ArgumentsRequired (this.id + ' fetchOrdersByState requires a symbol argument');
        }
        await this.loadMarkets ();
        const market = this.market (symbol);
        const type = market['type'];
        const request = {
            'instrument_id': market['id'],
            // '-2': failed,
            // '-1': cancelled,
            //  '0': open ,
            //  '1': partially filled,
            //  '2': fully filled,
            //  '3': submitting,
            //  '4': cancelling,
            //  '6': incomplete（open+partially filled),
            //  '7': complete（cancelled+fully filled),
            'state': state,
        };
        let method = type + 'GetOrders';
        if (market['futures'] || market['swap']) {
            method += 'InstrumentId';
        }
        const query = this.omit (params, 'type');
        const response = await this[method] (this.extend (request, query));
        //
        // spot, margin
        //
        //     [
        //         // in fact, this documented API response does not correspond
        //         // to their actual API response for spot markets
        //         // OKEX v3 API returns a plain array of orders (see below)
        //         [
        //             {
        //                 "client_oid":"oktspot76",
        //                 "created_at":"2019-03-18T07:26:49.000Z",
        //                 "filled_notional":"3.9734",
        //                 "filled_size":"0.001",
        //                 "funds":"",
        //                 "instrument_id":"BTC-USDT",
        //                 "notional":"",
        //                 "order_id":"2500723297813504",
        //                 "order_type":"0",
        //                 "price":"4013",
        //                 "product_id":"BTC-USDT",
        //                 "side":"buy",
        //                 "size":"0.001",
        //                 "status":"filled",
        //                 "state": "2",
        //                 "timestamp":"2019-03-18T07:26:49.000Z",
        //                 "type":"limit"
        //             },
        //         ],
        //         {
        //             "before":"2500723297813504",
        //             "after":"2500650881647616"
        //         }
        //     ]
        //
        // futures, swap
        //
        //     {
        //         "result":true,  // missing in swap orders
        //         "order_info": [
        //             {
        //                 "instrument_id":"EOS-USD-190628",
        //                 "size":"10",
        //                 "timestamp":"2019-03-20T10:04:55.000Z",
        //                 "filled_qty":"10",
        //                 "fee":"-0.00841043",
        //                 "order_id":"2512669605501952",
        //                 "price":"3.668",
        //                 "price_avg":"3.567",
        //                 "status":"2",
        //                 "state": "2",
        //                 "type":"4",
        //                 "contract_val":"10",
        //                 "leverage":"10", // missing in swap orders
        //                 "client_oid":"",
        //                 "pnl":"1.09510794", // missing in swap orders
        //                 "order_type":"0"
        //             },
        //         ]
        //     }
        //
        let orders = undefined;
        if (market['type'] === 'swap' || market['type'] === 'futures') {
            orders = this.safeValue (response, 'order_info', []);
        } else {
            orders = response;
            const responseLength = response.length;
            if (responseLength < 1) {
                return [];
            }
            // in fact, this documented API response does not correspond
            // to their actual API response for spot markets
            // OKEX v3 API returns a plain array of orders
            if (responseLength > 1) {
                const before = this.safeValue (response[1], 'before');
                if (before !== undefined) {
                    orders = response[0];
                }
            }
        }
        return this.parseOrders (orders, market, since, limit);
    }

    async fetchOpenOrders (symbol = undefined, since = undefined, limit = undefined, params = {}) {
        // '-2': failed,
        // '-1': cancelled,
        //  '0': open ,
        //  '1': partially filled,
        //  '2': fully filled,
        //  '3': submitting,
        //  '4': cancelling,
        //  '6': incomplete（open+partially filled),
        //  '7': complete（cancelled+fully filled),
        return await this.fetchOrdersByState ('6', symbol, since, limit, params);
    }

    async fetchClosedOrders (symbol = undefined, since = undefined, limit = undefined, params = {}) {
        // '-2': failed,
        // '-1': cancelled,
        //  '0': open ,
        //  '1': partially filled,
        //  '2': fully filled,
        //  '3': submitting,
        //  '4': cancelling,
        //  '6': incomplete（open+partially filled),
        //  '7': complete（cancelled+fully filled),
        return await this.fetchOrdersByState ('7', symbol, since, limit, params);
    }

    parseDepositAddresses (addresses) {
        const result = [];
        for (let i = 0; i < addresses.length; i++) {
            result.push (this.parseDepositAddress (addresses[i]));
        }
        return result;
    }

    parseDepositAddress (depositAddress, currency = undefined) {
        //
        //     {
        //         address: '0x696abb81974a8793352cbd33aadcf78eda3cfdfa',
        //         currency: 'eth'
        //         tag: 'abcde12345', // will be missing if the token does not require a deposit tag
        //         payment_id: 'abcde12345', // will not be returned if the token does not require a payment_id
        //         // can_deposit: 1, // 0 or 1, documented but missing
        //         // can_withdraw: 1, // 0 or 1, documented but missing
        //     }
        //
        const address = this.safeString (depositAddress, 'address');
        let tag = this.safeString2 (depositAddress, 'tag', 'payment_id');
        tag = this.safeString (depositAddress, 'memo', tag);
        const currencyId = this.safeString (depositAddress, 'currency');
        const code = this.safeCurrencyCode (currencyId);
        this.checkAddress (address);
        return {
            'currency': code,
            'address': address,
            'tag': tag,
            'info': depositAddress,
        };
    }

    async fetchDepositAddress (code, params = {}) {
        await this.loadMarkets ();
        const currency = this.currency (code);
        const request = {
            'currency': currency['id'],
        };
        const response = await this.accountGetDepositAddress (this.extend (request, params));
        //
        //     [
        //         {
        //             address: '0x696abb81974a8793352cbd33aadcf78eda3cfdfa',
        //             currency: 'eth'
        //         }
        //     ]
        //
        const addresses = this.parseDepositAddresses (response);
        const numAddresses = addresses.length;
        if (numAddresses < 1) {
            throw new InvalidAddress (this.id + ' fetchDepositAddress cannot return nonexistent addresses, you should create withdrawal addresses with the exchange website first');
        }
        return addresses[0];
    }

    async withdraw (code, amount, address, tag = undefined, params = {}) {
        this.checkAddress (address);
        await this.loadMarkets ();
        const currency = this.currency (code);
        if (tag) {
            address = address + ':' + tag;
        }
        const fee = this.safeString (params, 'fee');
        if (fee === undefined) {
            throw new ExchangeError (this.id + " withdraw() requires a `fee` string parameter, network transaction fee must be ≥ 0. Withdrawals to OKCoin or OKEx are fee-free, please set '0'. Withdrawing to external digital asset address requires network transaction fee.");
        }
        const request = {
            'currency': currency['id'],
            'to_address': address,
            'destination': '4', // 2 = OKCoin International, 3 = OKEx 4 = others
            'amount': this.numberToString (amount),
            'fee': fee, // String. Network transaction fee ≥ 0. Withdrawals to OKCoin or OKEx are fee-free, please set as 0. Withdrawal to external digital asset address requires network transaction fee.
        };
        if (this.password) {
            request['trade_pwd'] = this.password;
        } else if ('password' in params) {
            request['trade_pwd'] = params['password'];
        } else if ('trade_pwd' in params) {
            request['trade_pwd'] = params['trade_pwd'];
        }
        const query = this.omit (params, [ 'fee', 'password', 'trade_pwd' ]);
        if (!('trade_pwd' in request)) {
            throw new ExchangeError (this.id + ' withdraw() requires this.password set on the exchange instance or a password / trade_pwd parameter');
        }
        const response = await this.accountPostWithdrawal (this.extend (request, query));
        //
        //     {
        //         "amount":"0.1",
        //         "withdrawal_id":"67485",
        //         "currency":"btc",
        //         "result":true
        //     }
        //
        return {
            'info': response,
            'id': this.safeString (response, 'withdrawal_id'),
        };
    }

    async fetchDeposits (code = undefined, since = undefined, limit = undefined, params = {}) {
        await this.loadMarkets ();
        const request = {};
        let method = 'accountGetDepositHistory';
        let currency = undefined;
        if (code !== undefined) {
            currency = this.currency (code);
            request['code'] = currency['code'];
            method += 'Currency';
        }
        const response = await this[method] (this.extend (request, params));
        return this.parseTransactions (response, currency, since, limit, params);
    }

    async fetchWithdrawals (code = undefined, since = undefined, limit = undefined, params = {}) {
        await this.loadMarkets ();
        const request = {};
        let method = 'accountGetWithdrawalHistory';
        let currency = undefined;
        if (code !== undefined) {
            currency = this.currency (code);
            request['code'] = currency['code'];
            method += 'Currency';
        }
        const response = await this[method] (this.extend (request, params));
        return this.parseTransactions (response, currency, since, limit, params);
    }

    parseTransactionStatus (status) {
        //
        // deposit statuses
        //
        //     {
        //         '0': 'waiting for confirmation',
        //         '1': 'confirmation account',
        //         '2': 'recharge success'
        //     }
        //
        // withdrawal statues
        //
        //     {
        //        '-3': 'pending cancel',
        //        '-2': 'cancelled',
        //        '-1': 'failed',
        //         '0': 'pending',
        //         '1': 'sending',
        //         '2': 'sent',
        //         '3': 'email confirmation',
        //         '4': 'manual confirmation',
        //         '5': 'awaiting identity confirmation'
        //     }
        //
        const statuses = {
            '-3': 'pending',
            '-2': 'pending',
            '-1': 'failed',
            '0': 'pending',
            '1': 'pending',
            '2': 'ok',
            '3': 'pending',
            '4': 'pending',
            '5': 'pending',
        };
        return this.safeString (statuses, status, status);
    }

    parseTransaction (transaction, currency = undefined) {
        //
        // withdraw
        //
        //     {
        //         "amount":"0.1",
        //         "withdrawal_id":"67485",
        //         "currency":"btc",
        //         "result":true
        //     }
        //
        // fetchWithdrawals
        //
        //     {
        //         amount: "4.72100000",
        //         withdrawal_id: "1729116",
        //         fee: "0.01000000eth",
        //         txid: "0xf653125bbf090bcfe4b5e8e7b8f586a9d87aa7de94598702758c0802b…",
        //         currency: "ETH",
        //         from: "7147338839",
        //         to: "0x26a3CB49578F07000575405a57888681249c35Fd",
        //         timestamp: "2018-08-17T07:03:42.000Z",
        //         status: "2"
        //     }
        //
        // fetchDeposits
        //
        //     {
        //         amount: "0.47847546",
        //         txid: "1723573_3_0_0_WALLET",
        //         currency: "BTC",
        //         to: "",
        //         timestamp: "2018-08-16T03:41:10.000Z",
        //         status: "2"
        //     }
        //
        let type = undefined;
        let id = undefined;
        let address = undefined;
        const withdrawalId = this.safeString (transaction, 'withdrawal_id');
        const addressFrom = this.safeString (transaction, 'from');
        const addressTo = this.safeString (transaction, 'to');
        if (withdrawalId !== undefined) {
            type = 'withdrawal';
            id = withdrawalId;
            address = addressTo;
        } else {
            id = this.safeString (transaction, 'payment_id');
            type = 'deposit';
            address = addressTo;
        }
        const currencyId = this.safeString (transaction, 'currency');
        const code = this.safeCurrencyCode (currencyId);
        const amount = this.safeFloat (transaction, 'amount');
        const status = this.parseTransactionStatus (this.safeString (transaction, 'status'));
        const txid = this.safeString (transaction, 'txid');
        const timestamp = this.parse8601 (this.safeString (transaction, 'timestamp'));
        let feeCost = undefined;
        if (type === 'deposit') {
            feeCost = 0;
        } else {
            if (currencyId !== undefined) {
                const feeWithCurrencyId = this.safeString (transaction, 'fee');
                if (feeWithCurrencyId !== undefined) {
                    // https://github.com/ccxt/ccxt/pull/5748
                    const lowercaseCurrencyId = currencyId.toLowerCase ();
                    const feeWithoutCurrencyId = feeWithCurrencyId.replace (lowercaseCurrencyId, '');
                    feeCost = parseFloat (feeWithoutCurrencyId);
                }
            }
        }
        // todo parse tags
        return {
            'info': transaction,
            'id': id,
            'currency': code,
            'amount': amount,
            'addressFrom': addressFrom,
            'addressTo': addressTo,
            'address': address,
            'tagFrom': undefined,
            'tagTo': undefined,
            'tag': undefined,
            'status': status,
            'type': type,
            'updated': undefined,
            'txid': txid,
            'timestamp': timestamp,
            'datetime': this.iso8601 (timestamp),
            'fee': {
                'currency': code,
                'cost': feeCost,
            },
        };
    }

    async fetchOrderTrades (id, symbol = undefined, since = undefined, limit = undefined, params = {}) {
        // okex actually returns ledger entries instead of fills here, so each fill in the order
        // is represented by two trades with opposite buy/sell sides, not one :\
        // this aspect renders the 'fills' endpoint unusable for fetchOrderTrades
        // until either OKEX fixes the API or we workaround this on our side somehow
        if (symbol === undefined) {
            throw new ArgumentsRequired (this.id + ' fetchOrderTrades requires a symbol argument');
        }
        await this.loadMarkets ();
        const market = this.market (symbol);
        if ((limit === undefined) || (limit > 100)) {
            limit = 100;
        }
        const request = {
            'instrument_id': market['id'],
            'order_id': id,
            // from: '1', // return the page after the specified page number
            // to: '1', // return the page before the specified page number
            'limit': limit, // optional, number of results per request, default = maximum = 100
        };
        const defaultType = this.safeString2 (this.options, 'fetchMyTrades', 'defaultType');
        const type = this.safeString (params, 'type', defaultType);
        const query = this.omit (params, 'type');
        const method = type + 'GetFills';
        const response = await this[method] (this.extend (request, query));
        //
        // spot trades, margin trades
        //
        //     [
        //         {
        //             "created_at":"2019-09-20T07:15:24.000Z",
        //             "exec_type":"T",
        //             "fee":"0",
        //             "instrument_id":"ETH-USDT",
        //             "ledger_id":"7173486113",
        //             "liquidity":"T",
        //             "order_id":"3553868136523776",
        //             "price":"217.59",
        //             "product_id":"ETH-USDT",
        //             "side":"sell",
        //             "size":"0.04619899",
        //             "timestamp":"2019-09-20T07:15:24.000Z"
        //         }
        //     ]
        //
        // futures trades, swap trades
        //
        //     [
        //         {
        //             "trade_id":"197429674631450625",
        //             "instrument_id":"EOS-USD-SWAP",
        //             "order_id":"6a-7-54d663a28-0",
        //             "price":"3.633",
        //             "order_qty":"1.0000",
        //             "fee":"-0.000551",
        //             "created_at":"2019-03-21T04:41:58.0Z", // missing in swap trades
        //             "timestamp":"2019-03-25T05:56:31.287Z", // missing in futures trades
        //             "exec_type":"M", // whether the order is taker or maker
        //             "side":"short", // "buy" in futures trades
        //         }
        //     ]
        //
        return this.parseTrades (response, market, since, limit);
    }

    async fetchLedger (code = undefined, since = undefined, limit = undefined, params = {}) {
        await this.loadMarkets ();
        const defaultType = this.safeString2 (this.options, 'fetchLedger', 'defaultType');
        const type = this.safeString (params, 'type', defaultType);
        const query = this.omit (params, 'type');
        const suffix = (type === 'account') ? '' : 'Accounts';
        let argument = '';
        const request = {
            // 'from': 'id',
            // 'to': 'id',
        };
        if (limit !== undefined) {
            request['limit'] = limit;
        }
        let currency = undefined;
        if ((type === 'spot') || (type === 'futures')) {
            if (code === undefined) {
                throw new ArgumentsRequired (this.id + " fetchLedger requires a currency code argument for '" + type + "' markets");
            }
            argument = 'Currency';
            currency = this.currency (code);
            request['currency'] = currency['id'];
        } else if ((type === 'margin') || (type === 'swap')) {
            if (code === undefined) {
                throw new ArgumentsRequired (this.id + " fetchLedger requires a code argument (a market symbol) for '" + type + "' markets");
            }
            argument = 'InstrumentId';
            const market = this.market (code); // we intentionally put a market inside here for the margin and swap ledgers
            currency = this.currency (market['base']);
            request['instrument_id'] = market['id'];
            //
            //     if (type === 'margin') {
            //         //
            //         //      3. Borrow
            //         //      4. Repayment
            //         //      5. Interest
            //         //      7. Buy
            //         //      8. Sell
            //         //      9. From capital account
            //         //     10. From C2C
            //         //     11. From Futures
            //         //     12. From Spot
            //         //     13. From ETT
            //         //     14. To capital account
            //         //     15. To C2C
            //         //     16. To Spot
            //         //     17. To Futures
            //         //     18. To ETT
            //         //     19. Mandatory Repayment
            //         //     20. From Piggybank
            //         //     21. To Piggybank
            //         //     22. From Perpetual
            //         //     23. To Perpetual
            //         //     24. Liquidation Fee
            //         //     54. Clawback
            //         //     59. Airdrop Return.
            //         //
            //         request['type'] = 'number'; // All types will be returned if this filed is left blank
            //     }
            //
        } else if (type === 'account') {
            if (code !== undefined) {
                currency = this.currency (code);
                request['currency'] = currency['id'];
            }
            //
            //     //
            //     //      1. deposit
            //     //      2. withdrawal
            //     //     13. cancel withdrawal
            //     //     18. into futures account
            //     //     19. out of futures account
            //     //     20. into sub account
            //     //     21. out of sub account
            //     //     28. claim
            //     //     29. into ETT account
            //     //     30. out of ETT account
            //     //     31. into C2C account
            //     //     32. out of C2C account
            //     //     33. into margin account
            //     //     34. out of margin account
            //     //     37. into spot account
            //     //     38. out of spot account
            //     //
            //     request['type'] = 'number';
            //
        } else {
            throw new NotSupported (this.id + " fetchLedger does not support the '" + type + "' type (the type must be one of 'account', 'spot', 'margin', 'futures', 'swap')");
        }
        const method = type + 'Get' + suffix + argument + 'Ledger';
        const response = await this[method] (this.extend (request, query));
        //
        // transfer     funds transfer in/out
        // trade        funds moved as a result of a trade, spot and margin accounts only
        // rebate       fee rebate as per fee schedule, spot and margin accounts only
        // match        open long/open short/close long/close short (futures) or a change in the amount because of trades (swap)
        // fee          fee, futures only
        // settlement   settlement/clawback/settle long/settle short
        // liquidation  force close long/force close short/deliver close long/deliver close short
        // funding      funding fee, swap only
        // margin       a change in the amount after adjusting margin, swap only
        //
        // account
        //
        //     [
        //         {
        //             "amount":0.00051843,
        //             "balance":0.00100941,
        //             "currency":"BTC",
        //             "fee":0,
        //             "ledger_id":8987285,
        //             "timestamp":"2018-10-12T11:01:14.000Z",
        //             "typename":"Get from activity"
        //         }
        //     ]
        //
        // spot
        //
        //     [
        //         {
        //             "timestamp":"2019-03-18T07:08:25.000Z",
        //             "ledger_id":"3995334780",
        //             "created_at":"2019-03-18T07:08:25.000Z",
        //             "currency":"BTC",
        //             "amount":"0.0009985",
        //             "balance":"0.0029955",
        //             "type":"trade",
        //             "details":{
        //                 "instrument_id":"BTC-USDT",
        //                 "order_id":"2500650881647616",
        //                 "product_id":"BTC-USDT"
        //             }
        //         }
        //     ]
        //
        // margin
        //
        //     [
        //         [
        //             {
        //                 "created_at":"2019-03-20T03:45:05.000Z",
        //                 "ledger_id":"78918186",
        //                 "timestamp":"2019-03-20T03:45:05.000Z",
        //                 "currency":"EOS",
        //                 "amount":"0", // ?
        //                 "balance":"0.59957711",
        //                 "type":"transfer",
        //                 "details":{
        //                     "instrument_id":"EOS-USDT",
        //                     "order_id":"787057",
        //                     "product_id":"EOS-USDT"
        //                 }
        //             }
        //         ],
        //         {
        //             "before":"78965766",
        //             "after":"78918186"
        //         }
        //     ]
        //
        // futures
        //
        //     [
        //         {
        //             "ledger_id":"2508090544914461",
        //             "timestamp":"2019-03-19T14:40:24.000Z",
        //             "amount":"-0.00529521",
        //             "balance":"0",
        //             "currency":"EOS",
        //             "type":"fee",
        //             "details":{
        //                 "order_id":"2506982456445952",
        //                 "instrument_id":"EOS-USD-190628"
        //             }
        //         }
        //     ]
        //
        // swap
        //
        //     [
        //         {
        //             "amount":"0.004742",
        //             "fee":"-0.000551",
        //             "type":"match",
        //             "instrument_id":"EOS-USD-SWAP",
        //             "ledger_id":"197429674941902848",
        //             "timestamp":"2019-03-25T05:56:31.286Z"
        //         },
        //     ]
        //
        const isArray = Array.isArray (response[0]);
        const isMargin = (type === 'margin');
        const entries = (isMargin && isArray) ? response[0] : response;
        return this.parseLedger (entries, currency, since, limit);
    }

    parseLedgerEntryType (type) {
        const types = {
            'transfer': 'transfer', // // funds transfer in/out
            'trade': 'trade', // funds moved as a result of a trade, spot and margin accounts only
            'rebate': 'rebate', // fee rebate as per fee schedule, spot and margin accounts only
            'match': 'trade', // open long/open short/close long/close short (futures) or a change in the amount because of trades (swap)
            'fee': 'fee', // fee, futures only
            'settlement': 'trade', // settlement/clawback/settle long/settle short
            'liquidation': 'trade', // force close long/force close short/deliver close long/deliver close short
            'funding': 'fee', // funding fee, swap only
            'margin': 'margin', // a change in the amount after adjusting margin, swap only
        };
        return this.safeString (types, type, type);
    }

    parseLedgerEntry (item, currency = undefined) {
        //
        //
        // account
        //
        //     {
        //         "amount":0.00051843,
        //         "balance":0.00100941,
        //         "currency":"BTC",
        //         "fee":0,
        //         "ledger_id":8987285,
        //         "timestamp":"2018-10-12T11:01:14.000Z",
        //         "typename":"Get from activity"
        //     }
        //
        // spot
        //
        //     {
        //         "timestamp":"2019-03-18T07:08:25.000Z",
        //         "ledger_id":"3995334780",
        //         "created_at":"2019-03-18T07:08:25.000Z",
        //         "currency":"BTC",
        //         "amount":"0.0009985",
        //         "balance":"0.0029955",
        //         "type":"trade",
        //         "details":{
        //             "instrument_id":"BTC-USDT",
        //             "order_id":"2500650881647616",
        //             "product_id":"BTC-USDT"
        //         }
        //     }
        //
        // margin
        //
        //     {
        //         "created_at":"2019-03-20T03:45:05.000Z",
        //         "ledger_id":"78918186",
        //         "timestamp":"2019-03-20T03:45:05.000Z",
        //         "currency":"EOS",
        //         "amount":"0", // ?
        //         "balance":"0.59957711",
        //         "type":"transfer",
        //         "details":{
        //             "instrument_id":"EOS-USDT",
        //             "order_id":"787057",
        //             "product_id":"EOS-USDT"
        //         }
        //     }
        //
        // futures
        //
        //     {
        //         "ledger_id":"2508090544914461",
        //         "timestamp":"2019-03-19T14:40:24.000Z",
        //         "amount":"-0.00529521",
        //         "balance":"0",
        //         "currency":"EOS",
        //         "type":"fee",
        //         "details":{
        //             "order_id":"2506982456445952",
        //             "instrument_id":"EOS-USD-190628"
        //         }
        //     }
        //
        // swap
        //
        //     {
        //         "amount":"0.004742",
        //         "fee":"-0.000551",
        //         "type":"match",
        //         "instrument_id":"EOS-USD-SWAP",
        //         "ledger_id":"197429674941902848",
        //         "timestamp":"2019-03-25T05:56:31.286Z"
        //     },
        //
        const id = this.safeString (item, 'ledger_id');
        const account = undefined;
        const details = this.safeValue (item, 'details', {});
        const referenceId = this.safeString (details, 'order_id');
        const referenceAccount = undefined;
        const type = this.parseLedgerEntryType (this.safeString (item, 'type'));
        const code = this.safeCurrencyCode (this.safeString (item, 'currency'), currency);
        const amount = this.safeFloat (item, 'amount');
        const timestamp = this.parse8601 (this.safeString (item, 'timestamp'));
        const fee = {
            'cost': this.safeFloat (item, 'fee'),
            'currency': code,
        };
        const before = undefined;
        const after = this.safeFloat (item, 'balance');
        const status = 'ok';
        return {
            'info': item,
            'id': id,
            'account': account,
            'referenceId': referenceId,
            'referenceAccount': referenceAccount,
            'type': type,
            'currency': code,
            'amount': amount,
            'before': before, // balance before
            'after': after, // balance after
            'status': status,
            'timestamp': timestamp,
            'datetime': this.iso8601 (timestamp),
            'fee': fee,
        };
    }

    sign (path, api = 'public', method = 'GET', params = {}, headers = undefined, body = undefined) {
        const isArray = Array.isArray (params);
        let request = '/api/' + api + '/' + this.version + '/';
        request += isArray ? path : this.implodeParams (path, params);
        const query = isArray ? params : this.omit (params, this.extractParams (path));
        let url = this.urls['api'] + request;
        const type = this.getPathAuthenticationType (path);
        if (type === 'public') {
            if (Object.keys (query).length) {
                url += '?' + this.urlencode (query);
            }
        } else if (type === 'private') {
            this.checkRequiredCredentials ();
            const timestamp = this.iso8601 (this.milliseconds ());
            headers = {
                'OK-ACCESS-KEY': this.apiKey,
                'OK-ACCESS-PASSPHRASE': this.password,
                'OK-ACCESS-TIMESTAMP': timestamp,
                // 'OK-FROM': '',
                // 'OK-TO': '',
                // 'OK-LIMIT': '',
            };
            let auth = timestamp + method + request;
            if (method === 'GET') {
                if (Object.keys (query).length) {
                    const urlencodedQuery = '?' + this.urlencode (query);
                    url += urlencodedQuery;
                    auth += urlencodedQuery;
                }
            } else {
                if (isArray || Object.keys (query).length) {
                    body = this.json (query);
                    auth += body;
                }
                headers['Content-Type'] = 'application/json';
            }
            const signature = this.hmac (this.encode (auth), this.encode (this.secret), 'sha256', 'base64');
            headers['OK-ACCESS-SIGN'] = this.decode (signature);
        }
        return { 'url': url, 'method': method, 'body': body, 'headers': headers };
    }

    getPathAuthenticationType (path) {
        const auth = this.safeValue (this.options, 'auth', {});
        const key = this.findBroadlyMatchedKey (auth, path);
        return this.safeString (auth, key, 'private');
    }

    handleErrors (code, reason, url, method, headers, body, response, requestHeaders, requestBody) {
        const feedback = this.id + ' ' + body;
        if (code === 503) {
            throw new ExchangeError (feedback);
        }
        if (!response) {
            return; // fallback to default error handler
        }
        const exact = this.exceptions['exact'];
        const message = this.safeString (response, 'message');
        const errorCode = this.safeString2 (response, 'code', 'error_code');
        if (message !== undefined) {
            if (message in exact) {
                throw new exact[message] (feedback);
            }
            const broad = this.exceptions['broad'];
            const broadKey = this.findBroadlyMatchedKey (broad, message);
            if (broadKey !== undefined) {
                throw new broad[broadKey] (feedback);
            }
        }
        if (errorCode in exact) {
            throw new exact[errorCode] (feedback);
        }
        if (message !== undefined) {
            throw new ExchangeError (feedback); // unknown message
        }
    }
};<|MERGE_RESOLUTION|>--- conflicted
+++ resolved
@@ -269,12 +269,7 @@
                 'exact': {
                     '1': ExchangeError, // { "code": 1, "message": "System error" }
                     // undocumented
-<<<<<<< HEAD
                     'failure to get a peer from the ring-balancer': ExchangeNotAvailable, // { "message": "failure to get a peer from the ring-balancer" }
-                    '"instrument_id" is an invalid parameter': BadSymbol, // {"code":30024,"message":"\"instrument_id\" is an invalid parameter"}
-=======
-                    'failure to get a peer from the ring-balancer': ExchangeError, // { "message": "failure to get a peer from the ring-balancer" }
->>>>>>> 96b0bcea
                     '4010': PermissionDenied, // { "code": 4010, "message": "For the security of your funds, withdrawals are not permitted within 24 hours after changing fund password  / mobile number / Google Authenticator settings " }
                     // common
                     '30001': AuthenticationError, // { "code": 30001, "message": 'request header "OK_ACCESS_KEY" cannot be blank'}
