--- conflicted
+++ resolved
@@ -590,10 +590,7 @@
         let cost = undefined;
         if (typeof price !== 'undefined')
             if (typeof filled !== 'undefined')
-<<<<<<< HEAD
                 cost = this.costToPrecision (symbol, price * filled);
-=======
-                cost = price * filled;
         let id = this.safeString (order, 'orderId');
         let type = this.safeString (order, 'type');
         if (typeof type !== 'undefined')
@@ -601,7 +598,6 @@
         let side = this.safeString (order, 'side');
         if (typeof side !== 'undefined')
             side = side.toLowerCase ();
->>>>>>> 331f49fd
         let result = {
             'info': order,
             'id': id,
