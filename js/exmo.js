--- conflicted
+++ resolved
@@ -340,16 +340,6 @@
         let side = this.safeString (order, 'type');
         if (typeof market === 'undefined') {
             let marketId = undefined;
-<<<<<<< HEAD
-            if ('pair' in order)
-                marketId = order['pair'];
-            else if ('in_currency' in order)
-                if ('out_currency' in order)
-                    if (side === 'buy')
-                        marketId = order['in_currency'] + '_' + order['out_currency'];
-                    else
-                        marketId = order['out_currency'] + '_' + order['in_currency'];
-=======
             if ('pair' in order) {
                 marketId = order['pair'];
             } else if (('in_currency' in order) && ('out_currency' in order)) {
@@ -358,23 +348,14 @@
                 else
                     marketId = order['out_currency'] + '_' + order['in_currency'];
             }
->>>>>>> 2489a044
             if (marketId in this.markets_by_id)
                 market = this.markets_by_id[marketId];
         }
         let amount = this.safeFloat (order, 'quantity');
-<<<<<<< HEAD
-        if (typeof amount === 'undefined')
-            if (side === 'buy')
-                amount = this.safeFloat (order, 'in_amount');
-            else
-                amount = this.safeFloat (order, 'out_amount');
-=======
         if (typeof amount === 'undefined') {
             let amountField = (side === 'buy') ? 'in_amount' : 'out_amount';
             amount = this.safeFloat (order, amountField);
         }
->>>>>>> 2489a044
         let cost = this.safeFloat (order, 'amount');
         let filled = undefined;
         if (typeof cost !== 'undefined')
@@ -410,11 +391,7 @@
         let remaining = undefined;
         if (typeof amount !== 'undefined')
             remaining = amount - filled;
-<<<<<<< HEAD
-        let status = undefined;
-=======
         let status = this.safeString (order, 'status'); // in case we need to redefine it for canceled orders
->>>>>>> 2489a044
         if (filled <= amount)
             status = 'closed';
         else
