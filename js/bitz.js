--- conflicted
+++ resolved
@@ -231,24 +231,6 @@
         return result;
     }
 
-<<<<<<< HEAD
-    async performOrderBookRequest (symbol, limit = undefined, params = {}) {
-        await this.loadMarkets ();
-        let response = await this.publicGetDepth (this.extend ({
-            'coin': this.marketId (symbol),
-        }, params));
-        let orderbook = response['data'];
-        return orderbook;
-    }
-
-    orderBookExchangeKeys () {
-        return {
-            'timestamp': 'date',
-        };
-    }
-
-    parseOrderBookTimestamp (orderbook, keys) {
-=======
     async performOrderBookRequest (market, limit = undefined, params = {}) {
         let orderbook = await this.publicGetDepth (this.extend ({
             'coin': market['id'],
@@ -258,7 +240,6 @@
 
     parseOrderBookTimestamp (orderbook) {
         let keys = this.orderbookKeys;
->>>>>>> bc2d492e
         return orderbook[keys['timestamp']] * 1000;
     }
 
