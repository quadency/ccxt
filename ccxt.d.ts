--- conflicted
+++ resolved
@@ -278,10 +278,9 @@
         extractParams (str: string): string[];
         createOrder (market: string, type: string, side: string, amount: string, price?: string, params?: string): Promise<any>;
         fetchBalance (params?: any): Promise<Balances>;
-<<<<<<< HEAD
-        fetchOrderBook (market: string, limit?: number, params?: any): Promise<OrderBook>;
-        fetchTicker (market: string): Promise<Ticker>;
-        fetchTickers (): Promise<Tickers>;
+        fetchOrderBook (symbol: string, limit?: number, params?: any): Promise<OrderBook>;
+        fetchTicker (symbol: string): Promise<Ticker>;
+        fetchTickers (symbols?: string[]): Promise<Tickers>;
         fetchTrades (symbol: string, since?: number, limit?: number, params?: {}): Promise<Trade[]>;
         fetchOHLCV? (symbol: string, timeframe?: string, since?: number, limit?: number, params?: any = {}): Promise<OHLCV[]>;
         fetchOrders (symbol?: string, since?: number, limit?: number, params?: {}): Promise<Order[]>;
@@ -290,18 +289,6 @@
         deposit (currency: string, amount: string, address: string, params?: {}): Promise<any>;
         fetchDepositAddress (currency: string, params?: {}): Promise<any>;
         withdraw (currency: string, amount: string, address: string, tag?: string, params?: {}): Promise<any>;
-=======
-        fetchOrderBook(market: string, limit?: number, params?: any): Promise<OrderBook>;
-        fetchTicker(market: string): Promise<Ticker>;
-        fetchTickers(): Promise<Tickers>;
-        fetchTrades(symbol: string, since?: number, limit?: number, params?: {}): Promise<Trade[]>;
-        fetchOHLCV?(symbol: string, timeframe: string, since?: number, limit?: number, params?: {}): Promise<OHLCV[]>;
-        fetchOrders(symbol?: string, since?: number, limit?: number, params?: {}): Promise<Order[]>;
-        fetchOpenOrders(symbol?: string, since?: number, limit?: number, params?: {}): Promise<Order[]>;
-        cancelOrder (id: string): Promise<any>;
-        deposit (currency: string, amount: string, address: string, params?: any): Promise<any>;
-        withdraw (currency: string, amount: string, address: string, params?: any): Promise<any>;
->>>>>>> 0b257c01
         request (path: string, api?: string, method?: string, params?: any, headers?: any, body?: any): Promise<any>;
         YmdHMS (timestamp: string, infix: string) : string;
         iso8601 (timestamp: string): string;
