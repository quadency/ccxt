--- conflicted
+++ resolved
@@ -4,11 +4,7 @@
 
 # -----------------------------------------------------------------------------
 
-<<<<<<< HEAD
-__version__ = '1.18.148'
-=======
 __version__ = '1.18.152'
->>>>>>> 3d334cdf
 
 # -----------------------------------------------------------------------------
 
@@ -324,6 +320,17 @@
     def describe(self):
         return {}
 
+    def set_sandbox_mode(self, enabled):
+        if enabled:
+            if 'test' in self.urls:
+                self.urls['api_backup'] = self.urls['api']
+                self.urls['api'] = self.urls['test']
+            else:
+                raise NotSupported(self.id + ' does not have a sandbox URL')
+        elif 'api_backup' in self.urls:
+            self.urls['api'] = self.urls['api_backup']
+            del self.urls['api_backup']
+
     @classmethod
     def define_rest_api(cls, api, method_name, options={}):
         delimiters = re.compile('[^a-zA-Z0-9]')
