--- conflicted
+++ resolved
@@ -98,11 +98,6 @@
 
 try:
     from web3 import Web3, HTTPProvider
-<<<<<<< HEAD
-    # from web3.utils.encoding import hex_encode_abi_type <- import error
-    hex_encode_abi_type = None
-=======
->>>>>>> 08a050a9
 except ImportError:
     Web3 = HTTPProvider = None  # web3/0x not supported in Python 2
 
